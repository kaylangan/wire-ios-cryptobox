// !$*UTF8*$!
{
	archiveVersion = 1;
	classes = {
	};
	objectVersion = 46;
	objects = {

/* Begin PBXBuildFile section */
		0928E2601BA0785F0057232E /* libcryptobox.a in Frameworks */ = {isa = PBXBuildFile; fileRef = F50303291B8CFA2C0053E406 /* libcryptobox.a */; };
		0928E2611BA0785F0057232E /* libsodium.a in Frameworks */ = {isa = PBXBuildFile; fileRef = F503032A1B8CFA2C0053E406 /* libsodium.a */; };
		0928E36D1BA0908F0057232E /* WireCryptobox.h in Headers */ = {isa = PBXBuildFile; fileRef = 0928E36C1BA0908F0057232E /* WireCryptobox.h */; settings = {ATTRIBUTES = (Public, ); }; };
		09E393C31BAC2E5600F3EA1B /* WireCryptobox.framework in Frameworks */ = {isa = PBXBuildFile; fileRef = 0928E2341BA0777A0057232E /* WireCryptobox.framework */; };
		16460B7F206D456F0096B616 /* cbox.h in Headers */ = {isa = PBXBuildFile; fileRef = 16460B7E206D456F0096B616 /* cbox.h */; settings = {ATTRIBUTES = (Public, ); }; };
		16460B81206D46CA0096B616 /* ChaCha20Encryption.swift in Sources */ = {isa = PBXBuildFile; fileRef = 16460B80206D46CA0096B616 /* ChaCha20Encryption.swift */; };
		16460B83206D47460096B616 /* ChaCha20EncryptionTests.swift in Sources */ = {isa = PBXBuildFile; fileRef = 16460B82206D47460096B616 /* ChaCha20EncryptionTests.swift */; };
		54060B7D1DB771B400AEA9BB /* Logs.swift in Sources */ = {isa = PBXBuildFile; fileRef = 54060B7C1DB771B400AEA9BB /* Logs.swift */; };
		5421C5F91D2C152C00048251 /* NSData+CBox.swift in Sources */ = {isa = PBXBuildFile; fileRef = 5421C5F81D2C152C00048251 /* NSData+CBox.swift */; };
		5471A6591D24215B0092A9A9 /* main.m in Sources */ = {isa = PBXBuildFile; fileRef = 5471A6581D24215B0092A9A9 /* main.m */; };
		5471A65C1D24215B0092A9A9 /* AppDelegate.m in Sources */ = {isa = PBXBuildFile; fileRef = 5471A65B1D24215B0092A9A9 /* AppDelegate.m */; };
		5471A65F1D24215B0092A9A9 /* ViewController.m in Sources */ = {isa = PBXBuildFile; fileRef = 5471A65E1D24215B0092A9A9 /* ViewController.m */; };
		5471A6621D24215B0092A9A9 /* Main.storyboard in Resources */ = {isa = PBXBuildFile; fileRef = 5471A6601D24215B0092A9A9 /* Main.storyboard */; };
		5471A6641D24215B0092A9A9 /* Assets.xcassets in Resources */ = {isa = PBXBuildFile; fileRef = 5471A6631D24215B0092A9A9 /* Assets.xcassets */; };
		5471A6671D24215B0092A9A9 /* LaunchScreen.storyboard in Resources */ = {isa = PBXBuildFile; fileRef = 5471A6651D24215B0092A9A9 /* LaunchScreen.storyboard */; };
		5471A66E1D24221A0092A9A9 /* WireCryptobox.framework in Frameworks */ = {isa = PBXBuildFile; fileRef = 0928E2341BA0777A0057232E /* WireCryptobox.framework */; };
		5471A66F1D24221A0092A9A9 /* WireCryptobox.framework in Embed Frameworks */ = {isa = PBXBuildFile; fileRef = 0928E2341BA0777A0057232E /* WireCryptobox.framework */; settings = {ATTRIBUTES = (CodeSignOnCopy, RemoveHeadersOnCopy, ); }; };
		5471A6741D242D740092A9A9 /* PointerWrapper.swift in Sources */ = {isa = PBXBuildFile; fileRef = 5471A6731D242D740092A9A9 /* PointerWrapper.swift */; };
		5471A6781D242F8C0092A9A9 /* EncryptionSessionsDirectory.swift in Sources */ = {isa = PBXBuildFile; fileRef = 5471A6771D242F8C0092A9A9 /* EncryptionSessionsDirectory.swift */; };
		54A1573F1D23C00500EB3B4F /* EncryptionContextTests.swift in Sources */ = {isa = PBXBuildFile; fileRef = 54A1573E1D23C00500EB3B4F /* EncryptionContextTests.swift */; };
		54B224811DBE89FD00FDB35E /* EncryptionSession+Debugging.swift in Sources */ = {isa = PBXBuildFile; fileRef = 54B224801DBE89FD00FDB35E /* EncryptionSession+Debugging.swift */; };
		54B224831DBE92E200FDB35E /* EncryptionDebugTests.swift in Sources */ = {isa = PBXBuildFile; fileRef = 54B224821DBE92E200FDB35E /* EncryptionDebugTests.swift */; };
		54B949921D253E2E0041CC55 /* EncryptionSessionsDirectoryTests.swift in Sources */ = {isa = PBXBuildFile; fileRef = 54B949911D253E2E0041CC55 /* EncryptionSessionsDirectoryTests.swift */; };
		54B949941D2541350041CC55 /* TestHelper.swift in Sources */ = {isa = PBXBuildFile; fileRef = 54B949931D2541350041CC55 /* TestHelper.swift */; };
		54C69DDA1D216A6B0060FBEC /* EncryptionContext.swift in Sources */ = {isa = PBXBuildFile; fileRef = 54C69DD91D216A6B0060FBEC /* EncryptionContext.swift */; };
		54EA12241D2A9AA400D2CFD1 /* CryptoBoxError.swift in Sources */ = {isa = PBXBuildFile; fileRef = 54EA12231D2A9AA400D2CFD1 /* CryptoBoxError.swift */; };
		87AE8D0A207BB3380058715E /* crypto_stream_salsa2012.h in Headers */ = {isa = PBXBuildFile; fileRef = 87AE8CC9207BB3370058715E /* crypto_stream_salsa2012.h */; settings = {ATTRIBUTES = (Public, ); }; };
		87AE8D0B207BB3380058715E /* crypto_auth.h in Headers */ = {isa = PBXBuildFile; fileRef = 87AE8CCA207BB3370058715E /* crypto_auth.h */; settings = {ATTRIBUTES = (Public, ); }; };
		87AE8D0C207BB3380058715E /* utils.h in Headers */ = {isa = PBXBuildFile; fileRef = 87AE8CCB207BB3370058715E /* utils.h */; settings = {ATTRIBUTES = (Public, ); }; };
		87AE8D0D207BB3380058715E /* crypto_core_hchacha20.h in Headers */ = {isa = PBXBuildFile; fileRef = 87AE8CCC207BB3370058715E /* crypto_core_hchacha20.h */; settings = {ATTRIBUTES = (Public, ); }; };
		87AE8D0F207BB3380058715E /* crypto_hash_sha512.h in Headers */ = {isa = PBXBuildFile; fileRef = 87AE8CCE207BB3370058715E /* crypto_hash_sha512.h */; settings = {ATTRIBUTES = (Public, ); }; };
		87AE8D10207BB3380058715E /* core.h in Headers */ = {isa = PBXBuildFile; fileRef = 87AE8CCF207BB3370058715E /* core.h */; settings = {ATTRIBUTES = (Public, ); }; };
		87AE8D11207BB3380058715E /* version.h in Headers */ = {isa = PBXBuildFile; fileRef = 87AE8CD0207BB3370058715E /* version.h */; settings = {ATTRIBUTES = (Public, ); }; };
		87AE8D12207BB3380058715E /* export.h in Headers */ = {isa = PBXBuildFile; fileRef = 87AE8CD1207BB3370058715E /* export.h */; settings = {ATTRIBUTES = (Public, ); }; };
		87AE8D13207BB3380058715E /* randombytes_salsa20_random.h in Headers */ = {isa = PBXBuildFile; fileRef = 87AE8CD2207BB3370058715E /* randombytes_salsa20_random.h */; settings = {ATTRIBUTES = (Public, ); }; };
		87AE8D14207BB3380058715E /* crypto_core_salsa20.h in Headers */ = {isa = PBXBuildFile; fileRef = 87AE8CD3207BB3370058715E /* crypto_core_salsa20.h */; settings = {ATTRIBUTES = (Public, ); }; };
		87AE8D15207BB3380058715E /* crypto_shorthash_siphash24.h in Headers */ = {isa = PBXBuildFile; fileRef = 87AE8CD4207BB3370058715E /* crypto_shorthash_siphash24.h */; settings = {ATTRIBUTES = (Public, ); }; };
		87AE8D16207BB3380058715E /* randombytes.h in Headers */ = {isa = PBXBuildFile; fileRef = 87AE8CD5207BB3370058715E /* randombytes.h */; settings = {ATTRIBUTES = (Public, ); }; };
		87AE8D18207BB3380058715E /* crypto_hash_sha256.h in Headers */ = {isa = PBXBuildFile; fileRef = 87AE8CD7207BB3370058715E /* crypto_hash_sha256.h */; settings = {ATTRIBUTES = (Public, ); }; };
		87AE8D19207BB3380058715E /* crypto_stream.h in Headers */ = {isa = PBXBuildFile; fileRef = 87AE8CD8207BB3370058715E /* crypto_stream.h */; settings = {ATTRIBUTES = (Public, ); }; };
		87AE8D1B207BB3380058715E /* crypto_auth_hmacsha512.h in Headers */ = {isa = PBXBuildFile; fileRef = 87AE8CDA207BB3370058715E /* crypto_auth_hmacsha512.h */; settings = {ATTRIBUTES = (Public, ); }; };
		87AE8D1C207BB3380058715E /* crypto_aead_xchacha20poly1305.h in Headers */ = {isa = PBXBuildFile; fileRef = 87AE8CDB207BB3370058715E /* crypto_aead_xchacha20poly1305.h */; settings = {ATTRIBUTES = (Public, ); }; };
		87AE8D1D207BB3380058715E /* crypto_stream_salsa20.h in Headers */ = {isa = PBXBuildFile; fileRef = 87AE8CDC207BB3370058715E /* crypto_stream_salsa20.h */; settings = {ATTRIBUTES = (Public, ); }; };
		87AE8D1E207BB3380058715E /* crypto_onetimeauth_poly1305.h in Headers */ = {isa = PBXBuildFile; fileRef = 87AE8CDD207BB3370058715E /* crypto_onetimeauth_poly1305.h */; settings = {ATTRIBUTES = (Public, ); }; };
		87AE8D1F207BB3380058715E /* crypto_kx.h in Headers */ = {isa = PBXBuildFile; fileRef = 87AE8CDE207BB3370058715E /* crypto_kx.h */; settings = {ATTRIBUTES = (Public, ); }; };
		87AE8D20207BB3380058715E /* crypto_hash.h in Headers */ = {isa = PBXBuildFile; fileRef = 87AE8CDF207BB3370058715E /* crypto_hash.h */; settings = {ATTRIBUTES = (Public, ); }; };
		87AE8D21207BB3380058715E /* crypto_sign.h in Headers */ = {isa = PBXBuildFile; fileRef = 87AE8CE0207BB3370058715E /* crypto_sign.h */; settings = {ATTRIBUTES = (Public, ); }; };
		87AE8D22207BB3380058715E /* crypto_kdf.h in Headers */ = {isa = PBXBuildFile; fileRef = 87AE8CE1207BB3370058715E /* crypto_kdf.h */; settings = {ATTRIBUTES = (Public, ); }; };
		87AE8D23207BB3380058715E /* crypto_auth_hmacsha256.h in Headers */ = {isa = PBXBuildFile; fileRef = 87AE8CE2207BB3370058715E /* crypto_auth_hmacsha256.h */; settings = {ATTRIBUTES = (Public, ); }; };
		87AE8D24207BB3380058715E /* crypto_box.h in Headers */ = {isa = PBXBuildFile; fileRef = 87AE8CE3207BB3370058715E /* crypto_box.h */; settings = {ATTRIBUTES = (Public, ); }; };
		87AE8D25207BB3380058715E /* crypto_verify_32.h in Headers */ = {isa = PBXBuildFile; fileRef = 87AE8CE4207BB3370058715E /* crypto_verify_32.h */; settings = {ATTRIBUTES = (Public, ); }; };
		87AE8D26207BB3380058715E /* crypto_stream_xchacha20.h in Headers */ = {isa = PBXBuildFile; fileRef = 87AE8CE5207BB3370058715E /* crypto_stream_xchacha20.h */; settings = {ATTRIBUTES = (Public, ); }; };
		87AE8D27207BB3380058715E /* crypto_core_salsa208.h in Headers */ = {isa = PBXBuildFile; fileRef = 87AE8CE6207BB3370058715E /* crypto_core_salsa208.h */; settings = {ATTRIBUTES = (Public, ); }; };
		87AE8D28207BB3380058715E /* crypto_auth_hmacsha512256.h in Headers */ = {isa = PBXBuildFile; fileRef = 87AE8CE7207BB3370058715E /* crypto_auth_hmacsha512256.h */; settings = {ATTRIBUTES = (Public, ); }; };
		87AE8D29207BB3380058715E /* crypto_aead_chacha20poly1305.h in Headers */ = {isa = PBXBuildFile; fileRef = 87AE8CE8207BB3370058715E /* crypto_aead_chacha20poly1305.h */; settings = {ATTRIBUTES = (Public, ); }; };
		87AE8D2A207BB3380058715E /* randombytes_sysrandom.h in Headers */ = {isa = PBXBuildFile; fileRef = 87AE8CE9207BB3370058715E /* randombytes_sysrandom.h */; settings = {ATTRIBUTES = (Public, ); }; };
		87AE8D2B207BB3380058715E /* runtime.h in Headers */ = {isa = PBXBuildFile; fileRef = 87AE8CEA207BB3370058715E /* runtime.h */; settings = {ATTRIBUTES = (Public, ); }; };
		87AE8D2C207BB3380058715E /* crypto_stream_salsa208.h in Headers */ = {isa = PBXBuildFile; fileRef = 87AE8CEB207BB3370058715E /* crypto_stream_salsa208.h */; settings = {ATTRIBUTES = (Public, ); }; };
		87AE8D2E207BB3380058715E /* crypto_aead_aes256gcm.h in Headers */ = {isa = PBXBuildFile; fileRef = 87AE8CED207BB3370058715E /* crypto_aead_aes256gcm.h */; settings = {ATTRIBUTES = (Public, ); }; };
		87AE8D2F207BB3380058715E /* crypto_core_salsa2012.h in Headers */ = {isa = PBXBuildFile; fileRef = 87AE8CEE207BB3370058715E /* crypto_core_salsa2012.h */; settings = {ATTRIBUTES = (Public, ); }; };
		87AE8D30207BB3380058715E /* crypto_secretbox_xchacha20poly1305.h in Headers */ = {isa = PBXBuildFile; fileRef = 87AE8CEF207BB3370058715E /* crypto_secretbox_xchacha20poly1305.h */; settings = {ATTRIBUTES = (Public, ); }; };
		87AE8D31207BB3380058715E /* crypto_scalarmult.h in Headers */ = {isa = PBXBuildFile; fileRef = 87AE8CF0207BB3370058715E /* crypto_scalarmult.h */; settings = {ATTRIBUTES = (Public, ); }; };
		87AE8D32207BB3380058715E /* crypto_pwhash.h in Headers */ = {isa = PBXBuildFile; fileRef = 87AE8CF1207BB3370058715E /* crypto_pwhash.h */; settings = {ATTRIBUTES = (Public, ); }; };
		87AE8D34207BB3380058715E /* crypto_verify_16.h in Headers */ = {isa = PBXBuildFile; fileRef = 87AE8CF3207BB3370058715E /* crypto_verify_16.h */; settings = {ATTRIBUTES = (Public, ); }; };
		87AE8D35207BB3380058715E /* crypto_stream_chacha20.h in Headers */ = {isa = PBXBuildFile; fileRef = 87AE8CF4207BB3370058715E /* crypto_stream_chacha20.h */; settings = {ATTRIBUTES = (Public, ); }; };
		87AE8D36207BB3380058715E /* crypto_stream_xsalsa20.h in Headers */ = {isa = PBXBuildFile; fileRef = 87AE8CF5207BB3370058715E /* crypto_stream_xsalsa20.h */; settings = {ATTRIBUTES = (Public, ); }; };
		87AE8D37207BB3380058715E /* crypto_core_hsalsa20.h in Headers */ = {isa = PBXBuildFile; fileRef = 87AE8CF6207BB3370058715E /* crypto_core_hsalsa20.h */; settings = {ATTRIBUTES = (Public, ); }; };
		87AE8D38207BB3380058715E /* crypto_kdf_blake2b.h in Headers */ = {isa = PBXBuildFile; fileRef = 87AE8CF7207BB3370058715E /* crypto_kdf_blake2b.h */; settings = {ATTRIBUTES = (Public, ); }; };
		87AE8D39207BB3380058715E /* crypto_scalarmult_curve25519.h in Headers */ = {isa = PBXBuildFile; fileRef = 87AE8CF8207BB3370058715E /* crypto_scalarmult_curve25519.h */; settings = {ATTRIBUTES = (Public, ); }; };
		87AE8D3A207BB3380058715E /* crypto_shorthash.h in Headers */ = {isa = PBXBuildFile; fileRef = 87AE8CF9207BB3370058715E /* crypto_shorthash.h */; settings = {ATTRIBUTES = (Public, ); }; };
		87AE8D3B207BB3380058715E /* crypto_pwhash_argon2id.h in Headers */ = {isa = PBXBuildFile; fileRef = 87AE8CFA207BB3370058715E /* crypto_pwhash_argon2id.h */; settings = {ATTRIBUTES = (Public, ); }; };
		87AE8D3C207BB3380058715E /* crypto_secretstream_xchacha20poly1305.h in Headers */ = {isa = PBXBuildFile; fileRef = 87AE8CFB207BB3370058715E /* crypto_secretstream_xchacha20poly1305.h */; settings = {ATTRIBUTES = (Public, ); }; };
		87AE8D3D207BB3380058715E /* crypto_pwhash_scryptsalsa208sha256.h in Headers */ = {isa = PBXBuildFile; fileRef = 87AE8CFC207BB3370058715E /* crypto_pwhash_scryptsalsa208sha256.h */; settings = {ATTRIBUTES = (Public, ); }; };
		87AE8D3E207BB3380058715E /* crypto_stream_aes128ctr.h in Headers */ = {isa = PBXBuildFile; fileRef = 87AE8CFD207BB3370058715E /* crypto_stream_aes128ctr.h */; settings = {ATTRIBUTES = (Public, ); }; };
		87AE8D3F207BB3380058715E /* crypto_sign_ed25519.h in Headers */ = {isa = PBXBuildFile; fileRef = 87AE8CFE207BB3370058715E /* crypto_sign_ed25519.h */; settings = {ATTRIBUTES = (Public, ); }; };
		87AE8D40207BB3380058715E /* crypto_onetimeauth.h in Headers */ = {isa = PBXBuildFile; fileRef = 87AE8CFF207BB3370058715E /* crypto_onetimeauth.h */; settings = {ATTRIBUTES = (Public, ); }; };
		87AE8D42207BB3380058715E /* crypto_verify_64.h in Headers */ = {isa = PBXBuildFile; fileRef = 87AE8D01207BB3370058715E /* crypto_verify_64.h */; settings = {ATTRIBUTES = (Public, ); }; };
		87AE8D43207BB3380058715E /* crypto_box_curve25519xchacha20poly1305.h in Headers */ = {isa = PBXBuildFile; fileRef = 87AE8D02207BB3370058715E /* crypto_box_curve25519xchacha20poly1305.h */; settings = {ATTRIBUTES = (Public, ); }; };
		87AE8D44207BB3380058715E /* crypto_pwhash_argon2i.h in Headers */ = {isa = PBXBuildFile; fileRef = 87AE8D03207BB3370058715E /* crypto_pwhash_argon2i.h */; settings = {ATTRIBUTES = (Public, ); }; };
		87AE8D45207BB3380058715E /* crypto_generichash.h in Headers */ = {isa = PBXBuildFile; fileRef = 87AE8D04207BB3370058715E /* crypto_generichash.h */; settings = {ATTRIBUTES = (Public, ); }; };
		87AE8D46207BB3380058715E /* crypto_secretbox_xsalsa20poly1305.h in Headers */ = {isa = PBXBuildFile; fileRef = 87AE8D05207BB3370058715E /* crypto_secretbox_xsalsa20poly1305.h */; settings = {ATTRIBUTES = (Public, ); }; };
		87AE8D47207BB3380058715E /* crypto_secretbox.h in Headers */ = {isa = PBXBuildFile; fileRef = 87AE8D06207BB3370058715E /* crypto_secretbox.h */; settings = {ATTRIBUTES = (Public, ); }; };
		87AE8D48207BB3380058715E /* crypto_box_curve25519xsalsa20poly1305.h in Headers */ = {isa = PBXBuildFile; fileRef = 87AE8D07207BB3370058715E /* crypto_box_curve25519xsalsa20poly1305.h */; settings = {ATTRIBUTES = (Public, ); }; };
		87AE8D49207BB3380058715E /* crypto_generichash_blake2b.h in Headers */ = {isa = PBXBuildFile; fileRef = 87AE8D08207BB3370058715E /* crypto_generichash_blake2b.h */; settings = {ATTRIBUTES = (Public, ); }; };
		87AE8D4A207BB3380058715E /* crypto_sign_edwards25519sha512batch.h in Headers */ = {isa = PBXBuildFile; fileRef = 87AE8D09207BB3370058715E /* crypto_sign_edwards25519sha512batch.h */; settings = {ATTRIBUTES = (Public, ); }; };
		F10C8E241E9296BA00020408 /* WireSystem.framework in Frameworks */ = {isa = PBXBuildFile; fileRef = F10C8E231E9296BA00020408 /* WireSystem.framework */; };
		F10C8E251E92977000020408 /* WireSystem.framework in CopyFiles */ = {isa = PBXBuildFile; fileRef = F10C8E231E9296BA00020408 /* WireSystem.framework */; settings = {ATTRIBUTES = (CodeSignOnCopy, RemoveHeadersOnCopy, ); }; };
		F503032B1B8CFA2C0053E406 /* libcryptobox.a in Frameworks */ = {isa = PBXBuildFile; fileRef = F50303291B8CFA2C0053E406 /* libcryptobox.a */; };
		F503032C1B8CFA2C0053E406 /* libsodium.a in Frameworks */ = {isa = PBXBuildFile; fileRef = F503032A1B8CFA2C0053E406 /* libsodium.a */; };
/* End PBXBuildFile section */

/* Begin PBXContainerItemProxy section */
		5471A66C1D24216D0092A9A9 /* PBXContainerItemProxy */ = {
			isa = PBXContainerItemProxy;
			containerPortal = BA7EF9561B7109B600204A8E /* Project object */;
			proxyType = 1;
			remoteGlobalIDString = 5471A6541D24215B0092A9A9;
			remoteInfo = "test-host";
		};
		5471A6701D24221A0092A9A9 /* PBXContainerItemProxy */ = {
			isa = PBXContainerItemProxy;
			containerPortal = BA7EF9561B7109B600204A8E /* Project object */;
			proxyType = 1;
			remoteGlobalIDString = 0928E2331BA0777A0057232E;
			remoteInfo = "Cryptobox-ios";
		};
/* End PBXContainerItemProxy section */

/* Begin PBXCopyFilesBuildPhase section */
		54060B7E1DB7760C00AEA9BB /* CopyFiles */ = {
			isa = PBXCopyFilesBuildPhase;
			buildActionMask = 2147483647;
			dstPath = "";
			dstSubfolderSpec = 10;
			files = (
				F10C8E251E92977000020408 /* WireSystem.framework in CopyFiles */,
			);
			runOnlyForDeploymentPostprocessing = 0;
		};
		5471A6721D24221B0092A9A9 /* Embed Frameworks */ = {
			isa = PBXCopyFilesBuildPhase;
			buildActionMask = 2147483647;
			dstPath = "";
			dstSubfolderSpec = 10;
			files = (
				5471A66F1D24221A0092A9A9 /* WireCryptobox.framework in Embed Frameworks */,
			);
			name = "Embed Frameworks";
			runOnlyForDeploymentPostprocessing = 0;
		};
/* End PBXCopyFilesBuildPhase section */

/* Begin PBXFileReference section */
		0928E2341BA0777A0057232E /* WireCryptobox.framework */ = {isa = PBXFileReference; explicitFileType = wrapper.framework; includeInIndex = 0; path = WireCryptobox.framework; sourceTree = BUILT_PRODUCTS_DIR; };
		0928E36C1BA0908F0057232E /* WireCryptobox.h */ = {isa = PBXFileReference; fileEncoding = 4; lastKnownFileType = sourcecode.c.h; path = WireCryptobox.h; sourceTree = "<group>"; };
		0928E36E1BA0909D0057232E /* Info.plist */ = {isa = PBXFileReference; lastKnownFileType = text.plist.xml; path = Info.plist; sourceTree = "<group>"; };
		0928E3751BA17E300057232E /* WireCryptobox.xcconfig */ = {isa = PBXFileReference; lastKnownFileType = text.xcconfig; path = WireCryptobox.xcconfig; sourceTree = "<group>"; };
<<<<<<< HEAD
		16460B7A206D41430096B616 /* module.modulemap */ = {isa = PBXFileReference; lastKnownFileType = "sourcecode.module-map"; path = module.modulemap; sourceTree = "<group>"; };
		16460B7B206D42910096B616 /* WireCryptobox.private.modulemap */ = {isa = PBXFileReference; lastKnownFileType = "sourcecode.module-map"; path = WireCryptobox.private.modulemap; sourceTree = "<group>"; };
=======
>>>>>>> 31910e4a
		16460B7E206D456F0096B616 /* cbox.h */ = {isa = PBXFileReference; fileEncoding = 4; lastKnownFileType = sourcecode.c.h; path = cbox.h; sourceTree = "<group>"; };
		16460B80206D46CA0096B616 /* ChaCha20Encryption.swift */ = {isa = PBXFileReference; lastKnownFileType = sourcecode.swift; path = ChaCha20Encryption.swift; sourceTree = "<group>"; };
		16460B82206D47460096B616 /* ChaCha20EncryptionTests.swift */ = {isa = PBXFileReference; lastKnownFileType = sourcecode.swift; path = ChaCha20EncryptionTests.swift; sourceTree = "<group>"; };
		54060B7C1DB771B400AEA9BB /* Logs.swift */ = {isa = PBXFileReference; fileEncoding = 4; lastKnownFileType = sourcecode.swift; path = Logs.swift; sourceTree = "<group>"; };
		5421C5F81D2C152C00048251 /* NSData+CBox.swift */ = {isa = PBXFileReference; fileEncoding = 4; lastKnownFileType = sourcecode.swift; path = "NSData+CBox.swift"; sourceTree = "<group>"; };
<<<<<<< HEAD
		5471A6551D24215B0092A9A9 /* test-host.app */ = {isa = PBXFileReference; explicitFileType = wrapper.application; includeInIndex = 0; path = "test-host.app"; sourceTree = BUILT_PRODUCTS_DIR; };
=======
		5471A6551D24215B0092A9A9 /* WireCryptoboxTestHost.app */ = {isa = PBXFileReference; explicitFileType = wrapper.application; includeInIndex = 0; path = WireCryptoboxTestHost.app; sourceTree = BUILT_PRODUCTS_DIR; };
>>>>>>> 31910e4a
		5471A6581D24215B0092A9A9 /* main.m */ = {isa = PBXFileReference; lastKnownFileType = sourcecode.c.objc; path = main.m; sourceTree = "<group>"; };
		5471A65A1D24215B0092A9A9 /* AppDelegate.h */ = {isa = PBXFileReference; lastKnownFileType = sourcecode.c.h; path = AppDelegate.h; sourceTree = "<group>"; };
		5471A65B1D24215B0092A9A9 /* AppDelegate.m */ = {isa = PBXFileReference; lastKnownFileType = sourcecode.c.objc; path = AppDelegate.m; sourceTree = "<group>"; };
		5471A65D1D24215B0092A9A9 /* ViewController.h */ = {isa = PBXFileReference; lastKnownFileType = sourcecode.c.h; path = ViewController.h; sourceTree = "<group>"; };
		5471A65E1D24215B0092A9A9 /* ViewController.m */ = {isa = PBXFileReference; lastKnownFileType = sourcecode.c.objc; path = ViewController.m; sourceTree = "<group>"; };
		5471A6611D24215B0092A9A9 /* Base */ = {isa = PBXFileReference; lastKnownFileType = file.storyboard; name = Base; path = Base.lproj/Main.storyboard; sourceTree = "<group>"; };
		5471A6631D24215B0092A9A9 /* Assets.xcassets */ = {isa = PBXFileReference; lastKnownFileType = folder.assetcatalog; path = Assets.xcassets; sourceTree = "<group>"; };
		5471A6661D24215B0092A9A9 /* Base */ = {isa = PBXFileReference; lastKnownFileType = file.storyboard; name = Base; path = Base.lproj/LaunchScreen.storyboard; sourceTree = "<group>"; };
		5471A6681D24215B0092A9A9 /* Info.plist */ = {isa = PBXFileReference; lastKnownFileType = text.plist.xml; path = Info.plist; sourceTree = "<group>"; };
		5471A6731D242D740092A9A9 /* PointerWrapper.swift */ = {isa = PBXFileReference; fileEncoding = 4; lastKnownFileType = sourcecode.swift; path = PointerWrapper.swift; sourceTree = "<group>"; };
		5471A6771D242F8C0092A9A9 /* EncryptionSessionsDirectory.swift */ = {isa = PBXFileReference; fileEncoding = 4; lastKnownFileType = sourcecode.swift; lineEnding = 0; path = EncryptionSessionsDirectory.swift; sourceTree = "<group>"; xcLanguageSpecificationIdentifier = xcode.lang.swift; };
		549BEA011F0A9822004E34CE /* version.xcconfig */ = {isa = PBXFileReference; fileEncoding = 4; lastKnownFileType = text.xcconfig; path = version.xcconfig; sourceTree = "<group>"; };
		54A1573D1D23C00500EB3B4F /* CryptoboxTests-Bridging-Header.h */ = {isa = PBXFileReference; lastKnownFileType = sourcecode.c.h; path = "CryptoboxTests-Bridging-Header.h"; sourceTree = "<group>"; };
		54A1573E1D23C00500EB3B4F /* EncryptionContextTests.swift */ = {isa = PBXFileReference; fileEncoding = 4; lastKnownFileType = sourcecode.swift; path = EncryptionContextTests.swift; sourceTree = "<group>"; };
		54B224801DBE89FD00FDB35E /* EncryptionSession+Debugging.swift */ = {isa = PBXFileReference; fileEncoding = 4; lastKnownFileType = sourcecode.swift; path = "EncryptionSession+Debugging.swift"; sourceTree = "<group>"; };
		54B224821DBE92E200FDB35E /* EncryptionDebugTests.swift */ = {isa = PBXFileReference; fileEncoding = 4; lastKnownFileType = sourcecode.swift; path = EncryptionDebugTests.swift; sourceTree = "<group>"; };
		54B5E1E01F0A482B001F43A6 /* project-common.xcconfig */ = {isa = PBXFileReference; fileEncoding = 4; lastKnownFileType = text.xcconfig; path = "project-common.xcconfig"; sourceTree = "<group>"; };
		54B5E1E11F0A482B001F43A6 /* project-debug.xcconfig */ = {isa = PBXFileReference; fileEncoding = 4; lastKnownFileType = text.xcconfig; path = "project-debug.xcconfig"; sourceTree = "<group>"; };
		54B5E1E21F0A482B001F43A6 /* project.xcconfig */ = {isa = PBXFileReference; fileEncoding = 4; lastKnownFileType = text.xcconfig; path = project.xcconfig; sourceTree = "<group>"; };
		54B5E1E61F0A482B001F43A6 /* warnings-debug.xcconfig */ = {isa = PBXFileReference; fileEncoding = 4; lastKnownFileType = text.xcconfig; path = "warnings-debug.xcconfig"; sourceTree = "<group>"; };
		54B5E1E71F0A482B001F43A6 /* warnings.xcconfig */ = {isa = PBXFileReference; fileEncoding = 4; lastKnownFileType = text.xcconfig; path = warnings.xcconfig; sourceTree = "<group>"; };
		54B949911D253E2E0041CC55 /* EncryptionSessionsDirectoryTests.swift */ = {isa = PBXFileReference; fileEncoding = 4; lastKnownFileType = sourcecode.swift; lineEnding = 0; path = EncryptionSessionsDirectoryTests.swift; sourceTree = "<group>"; xcLanguageSpecificationIdentifier = xcode.lang.swift; };
		54B949931D2541350041CC55 /* TestHelper.swift */ = {isa = PBXFileReference; fileEncoding = 4; lastKnownFileType = sourcecode.swift; path = TestHelper.swift; sourceTree = "<group>"; };
		54C69DD91D216A6B0060FBEC /* EncryptionContext.swift */ = {isa = PBXFileReference; fileEncoding = 4; lastKnownFileType = sourcecode.swift; path = EncryptionContext.swift; sourceTree = "<group>"; };
		54EA12231D2A9AA400D2CFD1 /* CryptoBoxError.swift */ = {isa = PBXFileReference; fileEncoding = 4; lastKnownFileType = sourcecode.swift; path = CryptoBoxError.swift; sourceTree = "<group>"; };
		87AE8CC9207BB3370058715E /* crypto_stream_salsa2012.h */ = {isa = PBXFileReference; fileEncoding = 4; lastKnownFileType = sourcecode.c.h; path = crypto_stream_salsa2012.h; sourceTree = "<group>"; };
		87AE8CCA207BB3370058715E /* crypto_auth.h */ = {isa = PBXFileReference; fileEncoding = 4; lastKnownFileType = sourcecode.c.h; path = crypto_auth.h; sourceTree = "<group>"; };
		87AE8CCB207BB3370058715E /* utils.h */ = {isa = PBXFileReference; fileEncoding = 4; lastKnownFileType = sourcecode.c.h; path = utils.h; sourceTree = "<group>"; };
		87AE8CCC207BB3370058715E /* crypto_core_hchacha20.h */ = {isa = PBXFileReference; fileEncoding = 4; lastKnownFileType = sourcecode.c.h; path = crypto_core_hchacha20.h; sourceTree = "<group>"; };
		87AE8CCE207BB3370058715E /* crypto_hash_sha512.h */ = {isa = PBXFileReference; fileEncoding = 4; lastKnownFileType = sourcecode.c.h; path = crypto_hash_sha512.h; sourceTree = "<group>"; };
		87AE8CCF207BB3370058715E /* core.h */ = {isa = PBXFileReference; fileEncoding = 4; lastKnownFileType = sourcecode.c.h; path = core.h; sourceTree = "<group>"; };
		87AE8CD0207BB3370058715E /* version.h */ = {isa = PBXFileReference; fileEncoding = 4; lastKnownFileType = sourcecode.c.h; path = version.h; sourceTree = "<group>"; };
		87AE8CD1207BB3370058715E /* export.h */ = {isa = PBXFileReference; fileEncoding = 4; lastKnownFileType = sourcecode.c.h; path = export.h; sourceTree = "<group>"; };
		87AE8CD2207BB3370058715E /* randombytes_salsa20_random.h */ = {isa = PBXFileReference; fileEncoding = 4; lastKnownFileType = sourcecode.c.h; path = randombytes_salsa20_random.h; sourceTree = "<group>"; };
		87AE8CD3207BB3370058715E /* crypto_core_salsa20.h */ = {isa = PBXFileReference; fileEncoding = 4; lastKnownFileType = sourcecode.c.h; path = crypto_core_salsa20.h; sourceTree = "<group>"; };
		87AE8CD4207BB3370058715E /* crypto_shorthash_siphash24.h */ = {isa = PBXFileReference; fileEncoding = 4; lastKnownFileType = sourcecode.c.h; path = crypto_shorthash_siphash24.h; sourceTree = "<group>"; };
		87AE8CD5207BB3370058715E /* randombytes.h */ = {isa = PBXFileReference; fileEncoding = 4; lastKnownFileType = sourcecode.c.h; path = randombytes.h; sourceTree = "<group>"; };
		87AE8CD7207BB3370058715E /* crypto_hash_sha256.h */ = {isa = PBXFileReference; fileEncoding = 4; lastKnownFileType = sourcecode.c.h; path = crypto_hash_sha256.h; sourceTree = "<group>"; };
		87AE8CD8207BB3370058715E /* crypto_stream.h */ = {isa = PBXFileReference; fileEncoding = 4; lastKnownFileType = sourcecode.c.h; path = crypto_stream.h; sourceTree = "<group>"; };
		87AE8CDA207BB3370058715E /* crypto_auth_hmacsha512.h */ = {isa = PBXFileReference; fileEncoding = 4; lastKnownFileType = sourcecode.c.h; path = crypto_auth_hmacsha512.h; sourceTree = "<group>"; };
		87AE8CDB207BB3370058715E /* crypto_aead_xchacha20poly1305.h */ = {isa = PBXFileReference; fileEncoding = 4; lastKnownFileType = sourcecode.c.h; path = crypto_aead_xchacha20poly1305.h; sourceTree = "<group>"; };
		87AE8CDC207BB3370058715E /* crypto_stream_salsa20.h */ = {isa = PBXFileReference; fileEncoding = 4; lastKnownFileType = sourcecode.c.h; path = crypto_stream_salsa20.h; sourceTree = "<group>"; };
		87AE8CDD207BB3370058715E /* crypto_onetimeauth_poly1305.h */ = {isa = PBXFileReference; fileEncoding = 4; lastKnownFileType = sourcecode.c.h; path = crypto_onetimeauth_poly1305.h; sourceTree = "<group>"; };
		87AE8CDE207BB3370058715E /* crypto_kx.h */ = {isa = PBXFileReference; fileEncoding = 4; lastKnownFileType = sourcecode.c.h; path = crypto_kx.h; sourceTree = "<group>"; };
		87AE8CDF207BB3370058715E /* crypto_hash.h */ = {isa = PBXFileReference; fileEncoding = 4; lastKnownFileType = sourcecode.c.h; path = crypto_hash.h; sourceTree = "<group>"; };
		87AE8CE0207BB3370058715E /* crypto_sign.h */ = {isa = PBXFileReference; fileEncoding = 4; lastKnownFileType = sourcecode.c.h; path = crypto_sign.h; sourceTree = "<group>"; };
		87AE8CE1207BB3370058715E /* crypto_kdf.h */ = {isa = PBXFileReference; fileEncoding = 4; lastKnownFileType = sourcecode.c.h; path = crypto_kdf.h; sourceTree = "<group>"; };
		87AE8CE2207BB3370058715E /* crypto_auth_hmacsha256.h */ = {isa = PBXFileReference; fileEncoding = 4; lastKnownFileType = sourcecode.c.h; path = crypto_auth_hmacsha256.h; sourceTree = "<group>"; };
		87AE8CE3207BB3370058715E /* crypto_box.h */ = {isa = PBXFileReference; fileEncoding = 4; lastKnownFileType = sourcecode.c.h; path = crypto_box.h; sourceTree = "<group>"; };
		87AE8CE4207BB3370058715E /* crypto_verify_32.h */ = {isa = PBXFileReference; fileEncoding = 4; lastKnownFileType = sourcecode.c.h; path = crypto_verify_32.h; sourceTree = "<group>"; };
		87AE8CE5207BB3370058715E /* crypto_stream_xchacha20.h */ = {isa = PBXFileReference; fileEncoding = 4; lastKnownFileType = sourcecode.c.h; path = crypto_stream_xchacha20.h; sourceTree = "<group>"; };
		87AE8CE6207BB3370058715E /* crypto_core_salsa208.h */ = {isa = PBXFileReference; fileEncoding = 4; lastKnownFileType = sourcecode.c.h; path = crypto_core_salsa208.h; sourceTree = "<group>"; };
		87AE8CE7207BB3370058715E /* crypto_auth_hmacsha512256.h */ = {isa = PBXFileReference; fileEncoding = 4; lastKnownFileType = sourcecode.c.h; path = crypto_auth_hmacsha512256.h; sourceTree = "<group>"; };
		87AE8CE8207BB3370058715E /* crypto_aead_chacha20poly1305.h */ = {isa = PBXFileReference; fileEncoding = 4; lastKnownFileType = sourcecode.c.h; path = crypto_aead_chacha20poly1305.h; sourceTree = "<group>"; };
		87AE8CE9207BB3370058715E /* randombytes_sysrandom.h */ = {isa = PBXFileReference; fileEncoding = 4; lastKnownFileType = sourcecode.c.h; path = randombytes_sysrandom.h; sourceTree = "<group>"; };
		87AE8CEA207BB3370058715E /* runtime.h */ = {isa = PBXFileReference; fileEncoding = 4; lastKnownFileType = sourcecode.c.h; path = runtime.h; sourceTree = "<group>"; };
		87AE8CEB207BB3370058715E /* crypto_stream_salsa208.h */ = {isa = PBXFileReference; fileEncoding = 4; lastKnownFileType = sourcecode.c.h; path = crypto_stream_salsa208.h; sourceTree = "<group>"; };
		87AE8CED207BB3370058715E /* crypto_aead_aes256gcm.h */ = {isa = PBXFileReference; fileEncoding = 4; lastKnownFileType = sourcecode.c.h; path = crypto_aead_aes256gcm.h; sourceTree = "<group>"; };
		87AE8CEE207BB3370058715E /* crypto_core_salsa2012.h */ = {isa = PBXFileReference; fileEncoding = 4; lastKnownFileType = sourcecode.c.h; path = crypto_core_salsa2012.h; sourceTree = "<group>"; };
		87AE8CEF207BB3370058715E /* crypto_secretbox_xchacha20poly1305.h */ = {isa = PBXFileReference; fileEncoding = 4; lastKnownFileType = sourcecode.c.h; path = crypto_secretbox_xchacha20poly1305.h; sourceTree = "<group>"; };
		87AE8CF0207BB3370058715E /* crypto_scalarmult.h */ = {isa = PBXFileReference; fileEncoding = 4; lastKnownFileType = sourcecode.c.h; path = crypto_scalarmult.h; sourceTree = "<group>"; };
		87AE8CF1207BB3370058715E /* crypto_pwhash.h */ = {isa = PBXFileReference; fileEncoding = 4; lastKnownFileType = sourcecode.c.h; path = crypto_pwhash.h; sourceTree = "<group>"; };
		87AE8CF3207BB3370058715E /* crypto_verify_16.h */ = {isa = PBXFileReference; fileEncoding = 4; lastKnownFileType = sourcecode.c.h; path = crypto_verify_16.h; sourceTree = "<group>"; };
		87AE8CF4207BB3370058715E /* crypto_stream_chacha20.h */ = {isa = PBXFileReference; fileEncoding = 4; lastKnownFileType = sourcecode.c.h; path = crypto_stream_chacha20.h; sourceTree = "<group>"; };
		87AE8CF5207BB3370058715E /* crypto_stream_xsalsa20.h */ = {isa = PBXFileReference; fileEncoding = 4; lastKnownFileType = sourcecode.c.h; path = crypto_stream_xsalsa20.h; sourceTree = "<group>"; };
		87AE8CF6207BB3370058715E /* crypto_core_hsalsa20.h */ = {isa = PBXFileReference; fileEncoding = 4; lastKnownFileType = sourcecode.c.h; path = crypto_core_hsalsa20.h; sourceTree = "<group>"; };
		87AE8CF7207BB3370058715E /* crypto_kdf_blake2b.h */ = {isa = PBXFileReference; fileEncoding = 4; lastKnownFileType = sourcecode.c.h; path = crypto_kdf_blake2b.h; sourceTree = "<group>"; };
		87AE8CF8207BB3370058715E /* crypto_scalarmult_curve25519.h */ = {isa = PBXFileReference; fileEncoding = 4; lastKnownFileType = sourcecode.c.h; path = crypto_scalarmult_curve25519.h; sourceTree = "<group>"; };
		87AE8CF9207BB3370058715E /* crypto_shorthash.h */ = {isa = PBXFileReference; fileEncoding = 4; lastKnownFileType = sourcecode.c.h; path = crypto_shorthash.h; sourceTree = "<group>"; };
		87AE8CFA207BB3370058715E /* crypto_pwhash_argon2id.h */ = {isa = PBXFileReference; fileEncoding = 4; lastKnownFileType = sourcecode.c.h; path = crypto_pwhash_argon2id.h; sourceTree = "<group>"; };
		87AE8CFB207BB3370058715E /* crypto_secretstream_xchacha20poly1305.h */ = {isa = PBXFileReference; fileEncoding = 4; lastKnownFileType = sourcecode.c.h; path = crypto_secretstream_xchacha20poly1305.h; sourceTree = "<group>"; };
		87AE8CFC207BB3370058715E /* crypto_pwhash_scryptsalsa208sha256.h */ = {isa = PBXFileReference; fileEncoding = 4; lastKnownFileType = sourcecode.c.h; path = crypto_pwhash_scryptsalsa208sha256.h; sourceTree = "<group>"; };
		87AE8CFD207BB3370058715E /* crypto_stream_aes128ctr.h */ = {isa = PBXFileReference; fileEncoding = 4; lastKnownFileType = sourcecode.c.h; path = crypto_stream_aes128ctr.h; sourceTree = "<group>"; };
		87AE8CFE207BB3370058715E /* crypto_sign_ed25519.h */ = {isa = PBXFileReference; fileEncoding = 4; lastKnownFileType = sourcecode.c.h; path = crypto_sign_ed25519.h; sourceTree = "<group>"; };
		87AE8CFF207BB3370058715E /* crypto_onetimeauth.h */ = {isa = PBXFileReference; fileEncoding = 4; lastKnownFileType = sourcecode.c.h; path = crypto_onetimeauth.h; sourceTree = "<group>"; };
		87AE8D01207BB3370058715E /* crypto_verify_64.h */ = {isa = PBXFileReference; fileEncoding = 4; lastKnownFileType = sourcecode.c.h; path = crypto_verify_64.h; sourceTree = "<group>"; };
		87AE8D02207BB3370058715E /* crypto_box_curve25519xchacha20poly1305.h */ = {isa = PBXFileReference; fileEncoding = 4; lastKnownFileType = sourcecode.c.h; path = crypto_box_curve25519xchacha20poly1305.h; sourceTree = "<group>"; };
		87AE8D03207BB3370058715E /* crypto_pwhash_argon2i.h */ = {isa = PBXFileReference; fileEncoding = 4; lastKnownFileType = sourcecode.c.h; path = crypto_pwhash_argon2i.h; sourceTree = "<group>"; };
		87AE8D04207BB3370058715E /* crypto_generichash.h */ = {isa = PBXFileReference; fileEncoding = 4; lastKnownFileType = sourcecode.c.h; path = crypto_generichash.h; sourceTree = "<group>"; };
		87AE8D05207BB3370058715E /* crypto_secretbox_xsalsa20poly1305.h */ = {isa = PBXFileReference; fileEncoding = 4; lastKnownFileType = sourcecode.c.h; path = crypto_secretbox_xsalsa20poly1305.h; sourceTree = "<group>"; };
		87AE8D06207BB3370058715E /* crypto_secretbox.h */ = {isa = PBXFileReference; fileEncoding = 4; lastKnownFileType = sourcecode.c.h; path = crypto_secretbox.h; sourceTree = "<group>"; };
		87AE8D07207BB3370058715E /* crypto_box_curve25519xsalsa20poly1305.h */ = {isa = PBXFileReference; fileEncoding = 4; lastKnownFileType = sourcecode.c.h; path = crypto_box_curve25519xsalsa20poly1305.h; sourceTree = "<group>"; };
		87AE8D08207BB3370058715E /* crypto_generichash_blake2b.h */ = {isa = PBXFileReference; fileEncoding = 4; lastKnownFileType = sourcecode.c.h; path = crypto_generichash_blake2b.h; sourceTree = "<group>"; };
		87AE8D09207BB3370058715E /* crypto_sign_edwards25519sha512batch.h */ = {isa = PBXFileReference; fileEncoding = 4; lastKnownFileType = sourcecode.c.h; path = crypto_sign_edwards25519sha512batch.h; sourceTree = "<group>"; };
		BA7EF9691B7109B600204A8E /* WireCryptoboxTests.xctest */ = {isa = PBXFileReference; explicitFileType = wrapper.cfbundle; includeInIndex = 0; path = WireCryptoboxTests.xctest; sourceTree = BUILT_PRODUCTS_DIR; };
		BA7EF96F1B7109B600204A8E /* Info.plist */ = {isa = PBXFileReference; lastKnownFileType = text.plist.xml; path = Info.plist; sourceTree = "<group>"; };
		F10C8E231E9296BA00020408 /* WireSystem.framework */ = {isa = PBXFileReference; lastKnownFileType = wrapper.framework; name = WireSystem.framework; path = Carthage/Build/iOS/WireSystem.framework; sourceTree = "<group>"; };
		F1E148D0207D06EF00F81833 /* ios-test-target.xcconfig */ = {isa = PBXFileReference; lastKnownFileType = text.xcconfig; path = "ios-test-target.xcconfig"; sourceTree = "<group>"; };
		F1E148D1207D06EF00F81833 /* ios-test-host.xcconfig */ = {isa = PBXFileReference; lastKnownFileType = text.xcconfig; path = "ios-test-host.xcconfig"; sourceTree = "<group>"; };
		F1E148D2207D06EF00F81833 /* swift.xcconfig */ = {isa = PBXFileReference; lastKnownFileType = text.xcconfig; path = swift.xcconfig; sourceTree = "<group>"; };
		F1E148D3207D06EF00F81833 /* tests.xcconfig */ = {isa = PBXFileReference; lastKnownFileType = text.xcconfig; path = tests.xcconfig; sourceTree = "<group>"; };
		F1E148D4207D06EF00F81833 /* ios.xcconfig */ = {isa = PBXFileReference; lastKnownFileType = text.xcconfig; path = ios.xcconfig; sourceTree = "<group>"; };
		F50303291B8CFA2C0053E406 /* libcryptobox.a */ = {isa = PBXFileReference; lastKnownFileType = archive.ar; path = libcryptobox.a; sourceTree = "<group>"; };
		F503032A1B8CFA2C0053E406 /* libsodium.a */ = {isa = PBXFileReference; lastKnownFileType = archive.ar; path = libsodium.a; sourceTree = "<group>"; };
/* End PBXFileReference section */

/* Begin PBXFrameworksBuildPhase section */
		0928E2301BA0777A0057232E /* Frameworks */ = {
			isa = PBXFrameworksBuildPhase;
			buildActionMask = 2147483647;
			files = (
				F10C8E241E9296BA00020408 /* WireSystem.framework in Frameworks */,
				0928E2601BA0785F0057232E /* libcryptobox.a in Frameworks */,
				0928E2611BA0785F0057232E /* libsodium.a in Frameworks */,
			);
			runOnlyForDeploymentPostprocessing = 0;
		};
		5471A6521D24215B0092A9A9 /* Frameworks */ = {
			isa = PBXFrameworksBuildPhase;
			buildActionMask = 2147483647;
			files = (
				5471A66E1D24221A0092A9A9 /* WireCryptobox.framework in Frameworks */,
			);
			runOnlyForDeploymentPostprocessing = 0;
		};
		BA7EF9661B7109B600204A8E /* Frameworks */ = {
			isa = PBXFrameworksBuildPhase;
			buildActionMask = 2147483647;
			files = (
				09E393C31BAC2E5600F3EA1B /* WireCryptobox.framework in Frameworks */,
				F503032C1B8CFA2C0053E406 /* libsodium.a in Frameworks */,
				F503032B1B8CFA2C0053E406 /* libcryptobox.a in Frameworks */,
			);
			runOnlyForDeploymentPostprocessing = 0;
		};
/* End PBXFrameworksBuildPhase section */

/* Begin PBXGroup section */
		0928E35A1BA090620057232E /* Resources */ = {
			isa = PBXGroup;
			children = (
				0928E35B1BA090620057232E /* Configurations */,
			);
			path = Resources;
			sourceTree = "<group>";
		};
		0928E35B1BA090620057232E /* Configurations */ = {
			isa = PBXGroup;
			children = (
				54B5E1DE1F0A482B001F43A6 /* zmc-config */,
				0928E3751BA17E300057232E /* WireCryptobox.xcconfig */,
				549BEA011F0A9822004E34CE /* version.xcconfig */,
			);
			path = Configurations;
			sourceTree = "<group>";
		};
		0928E36F1BA090A00057232E /* Supporting Files */ = {
			isa = PBXGroup;
			children = (
				0928E36E1BA0909D0057232E /* Info.plist */,
			);
			name = "Supporting Files";
			sourceTree = "<group>";
		};
		16460B79206D41320096B616 /* Sodium */ = {
			isa = PBXGroup;
			children = (
				16460B7A206D41430096B616 /* module.modulemap */,
			);
			path = Sodium;
			sourceTree = "<group>";
		};
		5471A6561D24215B0092A9A9 /* test-host */ = {
			isa = PBXGroup;
			children = (
				5471A65A1D24215B0092A9A9 /* AppDelegate.h */,
				5471A65B1D24215B0092A9A9 /* AppDelegate.m */,
				5471A65D1D24215B0092A9A9 /* ViewController.h */,
				5471A65E1D24215B0092A9A9 /* ViewController.m */,
				5471A6601D24215B0092A9A9 /* Main.storyboard */,
				5471A6631D24215B0092A9A9 /* Assets.xcassets */,
				5471A6651D24215B0092A9A9 /* LaunchScreen.storyboard */,
				5471A6681D24215B0092A9A9 /* Info.plist */,
				5471A6571D24215B0092A9A9 /* Supporting Files */,
			);
			path = "test-host";
			sourceTree = "<group>";
		};
		5471A6571D24215B0092A9A9 /* Supporting Files */ = {
			isa = PBXGroup;
			children = (
				5471A6581D24215B0092A9A9 /* main.m */,
			);
			name = "Supporting Files";
			sourceTree = "<group>";
		};
		54B5E1DE1F0A482B001F43A6 /* zmc-config */ = {
			isa = PBXGroup;
			children = (
				F1E148D1207D06EF00F81833 /* ios-test-host.xcconfig */,
				F1E148D0207D06EF00F81833 /* ios-test-target.xcconfig */,
				F1E148D4207D06EF00F81833 /* ios.xcconfig */,
				F1E148D2207D06EF00F81833 /* swift.xcconfig */,
				F1E148D3207D06EF00F81833 /* tests.xcconfig */,
				54B5E1E01F0A482B001F43A6 /* project-common.xcconfig */,
				54B5E1E11F0A482B001F43A6 /* project-debug.xcconfig */,
				54B5E1E21F0A482B001F43A6 /* project.xcconfig */,
				54B5E1E61F0A482B001F43A6 /* warnings-debug.xcconfig */,
				54B5E1E71F0A482B001F43A6 /* warnings.xcconfig */,
			);
			path = "zmc-config";
			sourceTree = "<group>";
		};
		87AE8CC8207BB3370058715E /* sodium */ = {
			isa = PBXGroup;
			children = (
				87AE8CC9207BB3370058715E /* crypto_stream_salsa2012.h */,
				87AE8CCA207BB3370058715E /* crypto_auth.h */,
				87AE8CCB207BB3370058715E /* utils.h */,
				87AE8CCC207BB3370058715E /* crypto_core_hchacha20.h */,
				87AE8CCE207BB3370058715E /* crypto_hash_sha512.h */,
				87AE8CCF207BB3370058715E /* core.h */,
				87AE8CD0207BB3370058715E /* version.h */,
				87AE8CD1207BB3370058715E /* export.h */,
				87AE8CD2207BB3370058715E /* randombytes_salsa20_random.h */,
				87AE8CD3207BB3370058715E /* crypto_core_salsa20.h */,
				87AE8CD4207BB3370058715E /* crypto_shorthash_siphash24.h */,
				87AE8CD5207BB3370058715E /* randombytes.h */,
				87AE8CD7207BB3370058715E /* crypto_hash_sha256.h */,
				87AE8CD8207BB3370058715E /* crypto_stream.h */,
				87AE8CDA207BB3370058715E /* crypto_auth_hmacsha512.h */,
				87AE8CDB207BB3370058715E /* crypto_aead_xchacha20poly1305.h */,
				87AE8CDC207BB3370058715E /* crypto_stream_salsa20.h */,
				87AE8CDD207BB3370058715E /* crypto_onetimeauth_poly1305.h */,
				87AE8CDE207BB3370058715E /* crypto_kx.h */,
				87AE8CDF207BB3370058715E /* crypto_hash.h */,
				87AE8CE0207BB3370058715E /* crypto_sign.h */,
				87AE8CE1207BB3370058715E /* crypto_kdf.h */,
				87AE8CE2207BB3370058715E /* crypto_auth_hmacsha256.h */,
				87AE8CE3207BB3370058715E /* crypto_box.h */,
				87AE8CE4207BB3370058715E /* crypto_verify_32.h */,
				87AE8CE5207BB3370058715E /* crypto_stream_xchacha20.h */,
				87AE8CE6207BB3370058715E /* crypto_core_salsa208.h */,
				87AE8CE7207BB3370058715E /* crypto_auth_hmacsha512256.h */,
				87AE8CE8207BB3370058715E /* crypto_aead_chacha20poly1305.h */,
				87AE8CE9207BB3370058715E /* randombytes_sysrandom.h */,
				87AE8CEA207BB3370058715E /* runtime.h */,
				87AE8CEB207BB3370058715E /* crypto_stream_salsa208.h */,
				87AE8CED207BB3370058715E /* crypto_aead_aes256gcm.h */,
				87AE8CEE207BB3370058715E /* crypto_core_salsa2012.h */,
				87AE8CEF207BB3370058715E /* crypto_secretbox_xchacha20poly1305.h */,
				87AE8CF0207BB3370058715E /* crypto_scalarmult.h */,
				87AE8CF1207BB3370058715E /* crypto_pwhash.h */,
				87AE8CF3207BB3370058715E /* crypto_verify_16.h */,
				87AE8CF4207BB3370058715E /* crypto_stream_chacha20.h */,
				87AE8CF5207BB3370058715E /* crypto_stream_xsalsa20.h */,
				87AE8CF6207BB3370058715E /* crypto_core_hsalsa20.h */,
				87AE8CF7207BB3370058715E /* crypto_kdf_blake2b.h */,
				87AE8CF8207BB3370058715E /* crypto_scalarmult_curve25519.h */,
				87AE8CF9207BB3370058715E /* crypto_shorthash.h */,
				87AE8CFA207BB3370058715E /* crypto_pwhash_argon2id.h */,
				87AE8CFB207BB3370058715E /* crypto_secretstream_xchacha20poly1305.h */,
				87AE8CFC207BB3370058715E /* crypto_pwhash_scryptsalsa208sha256.h */,
				87AE8CFD207BB3370058715E /* crypto_stream_aes128ctr.h */,
				87AE8CFE207BB3370058715E /* crypto_sign_ed25519.h */,
				87AE8CFF207BB3370058715E /* crypto_onetimeauth.h */,
				87AE8D01207BB3370058715E /* crypto_verify_64.h */,
				87AE8D02207BB3370058715E /* crypto_box_curve25519xchacha20poly1305.h */,
				87AE8D03207BB3370058715E /* crypto_pwhash_argon2i.h */,
				87AE8D04207BB3370058715E /* crypto_generichash.h */,
				87AE8D05207BB3370058715E /* crypto_secretbox_xsalsa20poly1305.h */,
				87AE8D06207BB3370058715E /* crypto_secretbox.h */,
				87AE8D07207BB3370058715E /* crypto_box_curve25519xsalsa20poly1305.h */,
				87AE8D08207BB3370058715E /* crypto_generichash_blake2b.h */,
				87AE8D09207BB3370058715E /* crypto_sign_edwards25519sha512batch.h */,
			);
			name = sodium;
			path = build/include/sodium;
			sourceTree = SOURCE_ROOT;
		};
		BA7EF9551B7109B600204A8E = {
			isa = PBXGroup;
			children = (
				BA7EF9601B7109B600204A8E /* WireCryptobox */,
				0928E35A1BA090620057232E /* Resources */,
				BA7EF9781B710B4D00204A8E /* Libraries */,
				BA7EF96D1B7109B600204A8E /* CryptoboxTests */,
				5471A6561D24215B0092A9A9 /* test-host */,
				BA7EF95F1B7109B600204A8E /* Products */,
				F10C8E221E9296BA00020408 /* Frameworks */,
			);
			sourceTree = "<group>";
		};
		BA7EF95F1B7109B600204A8E /* Products */ = {
			isa = PBXGroup;
			children = (
				BA7EF9691B7109B600204A8E /* WireCryptoboxTests.xctest */,
				0928E2341BA0777A0057232E /* WireCryptobox.framework */,
				5471A6551D24215B0092A9A9 /* WireCryptoboxTestHost.app */,
			);
			name = Products;
			sourceTree = "<group>";
		};
		BA7EF9601B7109B600204A8E /* WireCryptobox */ = {
			isa = PBXGroup;
			children = (
<<<<<<< HEAD
				16460B79206D41320096B616 /* Sodium */,
				0928E36C1BA0908F0057232E /* WireCryptobox.h */,
=======
				0928E36C1BA0908F0057232E /* WireCryptobox.h */,
				87AE8CC8207BB3370058715E /* sodium */,
>>>>>>> 31910e4a
				16460B7E206D456F0096B616 /* cbox.h */,
				54C69DD91D216A6B0060FBEC /* EncryptionContext.swift */,
				5471A6771D242F8C0092A9A9 /* EncryptionSessionsDirectory.swift */,
				54B224801DBE89FD00FDB35E /* EncryptionSession+Debugging.swift */,
				5421C5F81D2C152C00048251 /* NSData+CBox.swift */,
				5471A6731D242D740092A9A9 /* PointerWrapper.swift */,
				54060B7C1DB771B400AEA9BB /* Logs.swift */,
				54EA12231D2A9AA400D2CFD1 /* CryptoBoxError.swift */,
				16460B80206D46CA0096B616 /* ChaCha20Encryption.swift */,
<<<<<<< HEAD
				16460B7B206D42910096B616 /* WireCryptobox.private.modulemap */,
=======
>>>>>>> 31910e4a
				0928E36F1BA090A00057232E /* Supporting Files */,
			);
			path = WireCryptobox;
			sourceTree = "<group>";
		};
		BA7EF96D1B7109B600204A8E /* CryptoboxTests */ = {
			isa = PBXGroup;
			children = (
				BA7EF96E1B7109B600204A8E /* Supporting Files */,
				54A1573E1D23C00500EB3B4F /* EncryptionContextTests.swift */,
				16460B82206D47460096B616 /* ChaCha20EncryptionTests.swift */,
				54B224821DBE92E200FDB35E /* EncryptionDebugTests.swift */,
				54B949911D253E2E0041CC55 /* EncryptionSessionsDirectoryTests.swift */,
				54B949931D2541350041CC55 /* TestHelper.swift */,
				54A1573D1D23C00500EB3B4F /* CryptoboxTests-Bridging-Header.h */,
			);
			name = CryptoboxTests;
			path = WireCryptoboxTests;
			sourceTree = "<group>";
		};
		BA7EF96E1B7109B600204A8E /* Supporting Files */ = {
			isa = PBXGroup;
			children = (
				BA7EF96F1B7109B600204A8E /* Info.plist */,
			);
			name = "Supporting Files";
			sourceTree = "<group>";
		};
		BA7EF9781B710B4D00204A8E /* Libraries */ = {
			isa = PBXGroup;
			children = (
				F50303281B8CFA2C0053E406 /* lib */,
			);
			name = Libraries;
			sourceTree = "<group>";
		};
		F10C8E221E9296BA00020408 /* Frameworks */ = {
			isa = PBXGroup;
			children = (
				F10C8E231E9296BA00020408 /* WireSystem.framework */,
			);
			name = Frameworks;
			sourceTree = "<group>";
		};
		F50303281B8CFA2C0053E406 /* lib */ = {
			isa = PBXGroup;
			children = (
				F50303291B8CFA2C0053E406 /* libcryptobox.a */,
				F503032A1B8CFA2C0053E406 /* libsodium.a */,
			);
			name = lib;
			path = build/lib;
			sourceTree = "<group>";
		};
/* End PBXGroup section */

/* Begin PBXHeadersBuildPhase section */
		0928E2311BA0777A0057232E /* Headers */ = {
			isa = PBXHeadersBuildPhase;
			buildActionMask = 2147483647;
			files = (
<<<<<<< HEAD
				16460B7F206D456F0096B616 /* cbox.h in Headers */,
=======
				87AE8D0C207BB3380058715E /* utils.h in Headers */,
				87AE8D1E207BB3380058715E /* crypto_onetimeauth_poly1305.h in Headers */,
				87AE8D3C207BB3380058715E /* crypto_secretstream_xchacha20poly1305.h in Headers */,
				87AE8D4A207BB3380058715E /* crypto_sign_edwards25519sha512batch.h in Headers */,
				87AE8D20207BB3380058715E /* crypto_hash.h in Headers */,
				87AE8D1C207BB3380058715E /* crypto_aead_xchacha20poly1305.h in Headers */,
				87AE8D3B207BB3380058715E /* crypto_pwhash_argon2id.h in Headers */,
				16460B7F206D456F0096B616 /* cbox.h in Headers */,
				87AE8D28207BB3380058715E /* crypto_auth_hmacsha512256.h in Headers */,
				87AE8D40207BB3380058715E /* crypto_onetimeauth.h in Headers */,
				87AE8D36207BB3380058715E /* crypto_stream_xsalsa20.h in Headers */,
				87AE8D25207BB3380058715E /* crypto_verify_32.h in Headers */,
				87AE8D39207BB3380058715E /* crypto_scalarmult_curve25519.h in Headers */,
				87AE8D22207BB3380058715E /* crypto_kdf.h in Headers */,
				87AE8D3E207BB3380058715E /* crypto_stream_aes128ctr.h in Headers */,
				87AE8D0D207BB3380058715E /* crypto_core_hchacha20.h in Headers */,
				87AE8D3D207BB3380058715E /* crypto_pwhash_scryptsalsa208sha256.h in Headers */,
				87AE8D1D207BB3380058715E /* crypto_stream_salsa20.h in Headers */,
				87AE8D26207BB3380058715E /* crypto_stream_xchacha20.h in Headers */,
				87AE8D12207BB3380058715E /* export.h in Headers */,
				87AE8D2A207BB3380058715E /* randombytes_sysrandom.h in Headers */,
				87AE8D3A207BB3380058715E /* crypto_shorthash.h in Headers */,
				87AE8D31207BB3380058715E /* crypto_scalarmult.h in Headers */,
				87AE8D10207BB3380058715E /* core.h in Headers */,
				87AE8D37207BB3380058715E /* crypto_core_hsalsa20.h in Headers */,
				87AE8D29207BB3380058715E /* crypto_aead_chacha20poly1305.h in Headers */,
				87AE8D18207BB3380058715E /* crypto_hash_sha256.h in Headers */,
				87AE8D43207BB3380058715E /* crypto_box_curve25519xchacha20poly1305.h in Headers */,
				87AE8D35207BB3380058715E /* crypto_stream_chacha20.h in Headers */,
				87AE8D2F207BB3380058715E /* crypto_core_salsa2012.h in Headers */,
				87AE8D11207BB3380058715E /* version.h in Headers */,
				87AE8D47207BB3380058715E /* crypto_secretbox.h in Headers */,
				87AE8D0F207BB3380058715E /* crypto_hash_sha512.h in Headers */,
				87AE8D38207BB3380058715E /* crypto_kdf_blake2b.h in Headers */,
				87AE8D13207BB3380058715E /* randombytes_salsa20_random.h in Headers */,
>>>>>>> 31910e4a
				0928E36D1BA0908F0057232E /* WireCryptobox.h in Headers */,
				87AE8D44207BB3380058715E /* crypto_pwhash_argon2i.h in Headers */,
				87AE8D19207BB3380058715E /* crypto_stream.h in Headers */,
				87AE8D16207BB3380058715E /* randombytes.h in Headers */,
				87AE8D48207BB3380058715E /* crypto_box_curve25519xsalsa20poly1305.h in Headers */,
				87AE8D0B207BB3380058715E /* crypto_auth.h in Headers */,
				87AE8D3F207BB3380058715E /* crypto_sign_ed25519.h in Headers */,
				87AE8D2B207BB3380058715E /* runtime.h in Headers */,
				87AE8D27207BB3380058715E /* crypto_core_salsa208.h in Headers */,
				87AE8D32207BB3380058715E /* crypto_pwhash.h in Headers */,
				87AE8D1F207BB3380058715E /* crypto_kx.h in Headers */,
				87AE8D46207BB3380058715E /* crypto_secretbox_xsalsa20poly1305.h in Headers */,
				87AE8D34207BB3380058715E /* crypto_verify_16.h in Headers */,
				87AE8D49207BB3380058715E /* crypto_generichash_blake2b.h in Headers */,
				87AE8D0A207BB3380058715E /* crypto_stream_salsa2012.h in Headers */,
				87AE8D14207BB3380058715E /* crypto_core_salsa20.h in Headers */,
				87AE8D45207BB3380058715E /* crypto_generichash.h in Headers */,
				87AE8D21207BB3380058715E /* crypto_sign.h in Headers */,
				87AE8D2C207BB3380058715E /* crypto_stream_salsa208.h in Headers */,
				87AE8D15207BB3380058715E /* crypto_shorthash_siphash24.h in Headers */,
				87AE8D30207BB3380058715E /* crypto_secretbox_xchacha20poly1305.h in Headers */,
				87AE8D2E207BB3380058715E /* crypto_aead_aes256gcm.h in Headers */,
				87AE8D24207BB3380058715E /* crypto_box.h in Headers */,
				87AE8D1B207BB3380058715E /* crypto_auth_hmacsha512.h in Headers */,
				87AE8D42207BB3380058715E /* crypto_verify_64.h in Headers */,
				87AE8D23207BB3380058715E /* crypto_auth_hmacsha256.h in Headers */,
			);
			runOnlyForDeploymentPostprocessing = 0;
		};
/* End PBXHeadersBuildPhase section */

/* Begin PBXNativeTarget section */
		0928E2331BA0777A0057232E /* WireCryptobox */ = {
			isa = PBXNativeTarget;
			buildConfigurationList = 0928E24B1BA0777A0057232E /* Build configuration list for PBXNativeTarget "WireCryptobox" */;
			buildPhases = (
				5459C4B81C0FB0F600F4963F /* Placeholder Carthage folder */,
				0928E2621BA078750057232E /* Check for dependencies  */,
				0928E22F1BA0777A0057232E /* Sources */,
				0928E2301BA0777A0057232E /* Frameworks */,
				0928E2311BA0777A0057232E /* Headers */,
				0928E2321BA0777A0057232E /* Resources */,
			);
			buildRules = (
			);
			dependencies = (
			);
			name = WireCryptobox;
			productName = "Cryptobox-ios";
			productReference = 0928E2341BA0777A0057232E /* WireCryptobox.framework */;
			productType = "com.apple.product-type.framework";
		};
		5471A6541D24215B0092A9A9 /* WireCryptoboxTestHost */ = {
			isa = PBXNativeTarget;
			buildConfigurationList = 5471A6691D24215B0092A9A9 /* Build configuration list for PBXNativeTarget "WireCryptoboxTestHost" */;
			buildPhases = (
				5471A6511D24215B0092A9A9 /* Sources */,
				5471A6521D24215B0092A9A9 /* Frameworks */,
				5471A6531D24215B0092A9A9 /* Resources */,
				5471A6721D24221B0092A9A9 /* Embed Frameworks */,
				54060B7E1DB7760C00AEA9BB /* CopyFiles */,
			);
			buildRules = (
			);
			dependencies = (
				5471A6711D24221A0092A9A9 /* PBXTargetDependency */,
			);
			name = WireCryptoboxTestHost;
			productName = "test-host";
			productReference = 5471A6551D24215B0092A9A9 /* WireCryptoboxTestHost.app */;
			productType = "com.apple.product-type.application";
		};
		BA7EF9681B7109B600204A8E /* WireCryptoboxTests */ = {
			isa = PBXNativeTarget;
			buildConfigurationList = BA7EF9751B7109B600204A8E /* Build configuration list for PBXNativeTarget "WireCryptoboxTests" */;
			buildPhases = (
				BA7EF9651B7109B600204A8E /* Sources */,
				BA7EF9661B7109B600204A8E /* Frameworks */,
				BA7EF9671B7109B600204A8E /* Resources */,
			);
			buildRules = (
			);
			dependencies = (
				5471A66D1D24216D0092A9A9 /* PBXTargetDependency */,
			);
			name = WireCryptoboxTests;
			productName = CryptoboxTests;
			productReference = BA7EF9691B7109B600204A8E /* WireCryptoboxTests.xctest */;
			productType = "com.apple.product-type.bundle.unit-test";
		};
/* End PBXNativeTarget section */

/* Begin PBXProject section */
		BA7EF9561B7109B600204A8E /* Project object */ = {
			isa = PBXProject;
			attributes = {
				LastSwiftUpdateCheck = 0730;
				LastUpgradeCheck = 0930;
				ORGANIZATIONNAME = Cryptobox;
				TargetAttributes = {
					0928E2331BA0777A0057232E = {
						CreatedOnToolsVersion = 6.4;
						DevelopmentTeam = W5KEQBF9B5;
						LastSwiftMigration = 0800;
					};
					5471A6541D24215B0092A9A9 = {
						CreatedOnToolsVersion = 7.3.1;
						LastSwiftMigration = 0800;
						ProvisioningStyle = Manual;
					};
					BA7EF9681B7109B600204A8E = {
						CreatedOnToolsVersion = 6.4;
						LastSwiftMigration = 0800;
						TestTargetID = 5471A6541D24215B0092A9A9;
					};
				};
			};
			buildConfigurationList = BA7EF9591B7109B600204A8E /* Build configuration list for PBXProject "WireCryptobox" */;
			compatibilityVersion = "Xcode 3.2";
			developmentRegion = English;
			hasScannedForEncodings = 0;
			knownRegions = (
				en,
				Base,
			);
			mainGroup = BA7EF9551B7109B600204A8E;
			productRefGroup = BA7EF95F1B7109B600204A8E /* Products */;
			projectDirPath = "";
			projectRoot = "";
			targets = (
				0928E2331BA0777A0057232E /* WireCryptobox */,
				BA7EF9681B7109B600204A8E /* WireCryptoboxTests */,
				5471A6541D24215B0092A9A9 /* WireCryptoboxTestHost */,
			);
		};
/* End PBXProject section */

/* Begin PBXResourcesBuildPhase section */
		0928E2321BA0777A0057232E /* Resources */ = {
			isa = PBXResourcesBuildPhase;
			buildActionMask = 2147483647;
			files = (
			);
			runOnlyForDeploymentPostprocessing = 0;
		};
		5471A6531D24215B0092A9A9 /* Resources */ = {
			isa = PBXResourcesBuildPhase;
			buildActionMask = 2147483647;
			files = (
				5471A6671D24215B0092A9A9 /* LaunchScreen.storyboard in Resources */,
				5471A6641D24215B0092A9A9 /* Assets.xcassets in Resources */,
				5471A6621D24215B0092A9A9 /* Main.storyboard in Resources */,
			);
			runOnlyForDeploymentPostprocessing = 0;
		};
		BA7EF9671B7109B600204A8E /* Resources */ = {
			isa = PBXResourcesBuildPhase;
			buildActionMask = 2147483647;
			files = (
			);
			runOnlyForDeploymentPostprocessing = 0;
		};
/* End PBXResourcesBuildPhase section */

/* Begin PBXShellScriptBuildPhase section */
		0928E2621BA078750057232E /* Check for dependencies  */ = {
			isa = PBXShellScriptBuildPhase;
			buildActionMask = 2147483647;
			files = (
			);
			inputPaths = (
			);
			name = "Check for dependencies ";
			outputPaths = (
			);
			runOnlyForDeploymentPostprocessing = 0;
			shellPath = /bin/sh;
			shellScript = "DIRECTORY=\"${PROJECT_DIR}/../build\"\nexport PATH=$PATH:/usr/local/bin\nhash curl || exit 1 # if this fires, you don't have wget installed!\nmake cryptobox-\"${CRYPTOBOX_VERSION}\"\ncp build/include/cbox.h WireCryptobox/cbox.h";
		};
		5459C4B81C0FB0F600F4963F /* Placeholder Carthage folder */ = {
			isa = PBXShellScriptBuildPhase;
			buildActionMask = 2147483647;
			files = (
			);
			inputPaths = (
			);
			name = "Placeholder Carthage folder";
			outputPaths = (
			);
			runOnlyForDeploymentPostprocessing = 0;
			shellPath = /bin/sh;
			shellScript = "mkdir -p Carthage/Build/iOS";
		};
/* End PBXShellScriptBuildPhase section */

/* Begin PBXSourcesBuildPhase section */
		0928E22F1BA0777A0057232E /* Sources */ = {
			isa = PBXSourcesBuildPhase;
			buildActionMask = 2147483647;
			files = (
				16460B81206D46CA0096B616 /* ChaCha20Encryption.swift in Sources */,
				5421C5F91D2C152C00048251 /* NSData+CBox.swift in Sources */,
				54EA12241D2A9AA400D2CFD1 /* CryptoBoxError.swift in Sources */,
				5471A6741D242D740092A9A9 /* PointerWrapper.swift in Sources */,
				54B224811DBE89FD00FDB35E /* EncryptionSession+Debugging.swift in Sources */,
				54C69DDA1D216A6B0060FBEC /* EncryptionContext.swift in Sources */,
				54060B7D1DB771B400AEA9BB /* Logs.swift in Sources */,
				5471A6781D242F8C0092A9A9 /* EncryptionSessionsDirectory.swift in Sources */,
			);
			runOnlyForDeploymentPostprocessing = 0;
		};
		5471A6511D24215B0092A9A9 /* Sources */ = {
			isa = PBXSourcesBuildPhase;
			buildActionMask = 2147483647;
			files = (
				5471A65F1D24215B0092A9A9 /* ViewController.m in Sources */,
				5471A65C1D24215B0092A9A9 /* AppDelegate.m in Sources */,
				5471A6591D24215B0092A9A9 /* main.m in Sources */,
			);
			runOnlyForDeploymentPostprocessing = 0;
		};
		BA7EF9651B7109B600204A8E /* Sources */ = {
			isa = PBXSourcesBuildPhase;
			buildActionMask = 2147483647;
			files = (
				54B949921D253E2E0041CC55 /* EncryptionSessionsDirectoryTests.swift in Sources */,
				54A1573F1D23C00500EB3B4F /* EncryptionContextTests.swift in Sources */,
				54B949941D2541350041CC55 /* TestHelper.swift in Sources */,
				16460B83206D47460096B616 /* ChaCha20EncryptionTests.swift in Sources */,
				54B224831DBE92E200FDB35E /* EncryptionDebugTests.swift in Sources */,
			);
			runOnlyForDeploymentPostprocessing = 0;
		};
/* End PBXSourcesBuildPhase section */

/* Begin PBXTargetDependency section */
		5471A66D1D24216D0092A9A9 /* PBXTargetDependency */ = {
			isa = PBXTargetDependency;
			target = 5471A6541D24215B0092A9A9 /* WireCryptoboxTestHost */;
			targetProxy = 5471A66C1D24216D0092A9A9 /* PBXContainerItemProxy */;
		};
		5471A6711D24221A0092A9A9 /* PBXTargetDependency */ = {
			isa = PBXTargetDependency;
			target = 0928E2331BA0777A0057232E /* WireCryptobox */;
			targetProxy = 5471A6701D24221A0092A9A9 /* PBXContainerItemProxy */;
		};
/* End PBXTargetDependency section */

/* Begin PBXVariantGroup section */
		5471A6601D24215B0092A9A9 /* Main.storyboard */ = {
			isa = PBXVariantGroup;
			children = (
				5471A6611D24215B0092A9A9 /* Base */,
			);
			name = Main.storyboard;
			sourceTree = "<group>";
		};
		5471A6651D24215B0092A9A9 /* LaunchScreen.storyboard */ = {
			isa = PBXVariantGroup;
			children = (
				5471A6661D24215B0092A9A9 /* Base */,
			);
			name = LaunchScreen.storyboard;
			sourceTree = "<group>";
		};
/* End PBXVariantGroup section */

/* Begin XCBuildConfiguration section */
		0928E2471BA0777A0057232E /* Debug */ = {
			isa = XCBuildConfiguration;
			baseConfigurationReference = 0928E3751BA17E300057232E /* WireCryptobox.xcconfig */;
			buildSettings = {
<<<<<<< HEAD
				APPLICATION_EXTENSION_API_ONLY = YES;
				CLANG_ALLOW_NON_MODULAR_INCLUDES_IN_FRAMEWORK_MODULES = YES;
				CLANG_ENABLE_MODULES = YES;
				CODE_SIGN_IDENTITY = "iPhone Developer";
				"CODE_SIGN_IDENTITY[sdk=iphoneos*]" = "";
				CURRENT_PROJECT_VERSION = 7;
				DEFINES_MODULE = YES;
				ENABLE_BITCODE = NO;
=======
>>>>>>> 31910e4a
				INFOPLIST_FILE = WireCryptobox/Info.plist;
				PRODUCT_BUNDLE_IDENTIFIER = com.wire.cryptobox;
			};
			name = Debug;
		};
		0928E2481BA0777A0057232E /* Release */ = {
			isa = XCBuildConfiguration;
			baseConfigurationReference = 0928E3751BA17E300057232E /* WireCryptobox.xcconfig */;
			buildSettings = {
<<<<<<< HEAD
				APPLICATION_EXTENSION_API_ONLY = YES;
				CLANG_ALLOW_NON_MODULAR_INCLUDES_IN_FRAMEWORK_MODULES = YES;
				CLANG_ENABLE_MODULES = YES;
				CODE_SIGN_IDENTITY = "iPhone Developer";
				"CODE_SIGN_IDENTITY[sdk=iphoneos*]" = "";
				CURRENT_PROJECT_VERSION = 7;
				DEFINES_MODULE = YES;
				ENABLE_BITCODE = NO;
=======
>>>>>>> 31910e4a
				INFOPLIST_FILE = WireCryptobox/Info.plist;
				PRODUCT_BUNDLE_IDENTIFIER = com.wire.cryptobox;
			};
			name = Release;
		};
		5471A66A1D24215B0092A9A9 /* Debug */ = {
			isa = XCBuildConfiguration;
			baseConfigurationReference = F1E148D1207D06EF00F81833 /* ios-test-host.xcconfig */;
			buildSettings = {
				INFOPLIST_FILE = "test-host/Info.plist";
				PRODUCT_BUNDLE_IDENTIFIER = "com.marco83.test-host";
				PRODUCT_NAME = "$(TARGET_NAME)";
			};
			name = Debug;
		};
		5471A66B1D24215B0092A9A9 /* Release */ = {
			isa = XCBuildConfiguration;
			baseConfigurationReference = F1E148D1207D06EF00F81833 /* ios-test-host.xcconfig */;
			buildSettings = {
				INFOPLIST_FILE = "test-host/Info.plist";
				PRODUCT_BUNDLE_IDENTIFIER = "com.marco83.test-host";
				PRODUCT_NAME = "$(TARGET_NAME)";
			};
			name = Release;
		};
		BA7EF9701B7109B600204A8E /* Debug */ = {
			isa = XCBuildConfiguration;
			baseConfigurationReference = 54B5E1E11F0A482B001F43A6 /* project-debug.xcconfig */;
			buildSettings = {
			};
			name = Debug;
		};
		BA7EF9711B7109B600204A8E /* Release */ = {
			isa = XCBuildConfiguration;
			baseConfigurationReference = 54B5E1E21F0A482B001F43A6 /* project.xcconfig */;
			buildSettings = {
			};
			name = Release;
		};
		BA7EF9761B7109B600204A8E /* Debug */ = {
			isa = XCBuildConfiguration;
			baseConfigurationReference = F1E148D0207D06EF00F81833 /* ios-test-target.xcconfig */;
			buildSettings = {
				INFOPLIST_FILE = "$(PRODUCT_NAME)/Info.plist";
				PRODUCT_BUNDLE_IDENTIFIER = "com.wire.cryptobox.$(PRODUCT_NAME:rfc1034identifier)";
				PRODUCT_NAME = "$(TARGET_NAME)";
				SWIFT_OBJC_BRIDGING_HEADER = "$(PRODUCT_NAME)/CryptoboxTests-Bridging-Header.h";
				TEST_HOST = "$(BUILT_PRODUCTS_DIR)/WireCryptoboxTestHost.app/WireCryptoboxTestHost";
			};
			name = Debug;
		};
		BA7EF9771B7109B600204A8E /* Release */ = {
			isa = XCBuildConfiguration;
			baseConfigurationReference = F1E148D0207D06EF00F81833 /* ios-test-target.xcconfig */;
			buildSettings = {
				INFOPLIST_FILE = "$(PRODUCT_NAME)/Info.plist";
				PRODUCT_BUNDLE_IDENTIFIER = "com.wire.cryptobox.$(PRODUCT_NAME:rfc1034identifier)";
				PRODUCT_NAME = "$(TARGET_NAME)";
				SWIFT_OBJC_BRIDGING_HEADER = "$(PRODUCT_NAME)/CryptoboxTests-Bridging-Header.h";
				TEST_HOST = "$(BUILT_PRODUCTS_DIR)/WireCryptoboxTestHost.app/WireCryptoboxTestHost";
			};
			name = Release;
		};
/* End XCBuildConfiguration section */

/* Begin XCConfigurationList section */
		0928E24B1BA0777A0057232E /* Build configuration list for PBXNativeTarget "WireCryptobox" */ = {
			isa = XCConfigurationList;
			buildConfigurations = (
				0928E2471BA0777A0057232E /* Debug */,
				0928E2481BA0777A0057232E /* Release */,
			);
			defaultConfigurationIsVisible = 0;
			defaultConfigurationName = Release;
		};
		5471A6691D24215B0092A9A9 /* Build configuration list for PBXNativeTarget "WireCryptoboxTestHost" */ = {
			isa = XCConfigurationList;
			buildConfigurations = (
				5471A66A1D24215B0092A9A9 /* Debug */,
				5471A66B1D24215B0092A9A9 /* Release */,
			);
			defaultConfigurationIsVisible = 0;
			defaultConfigurationName = Release;
		};
		BA7EF9591B7109B600204A8E /* Build configuration list for PBXProject "WireCryptobox" */ = {
			isa = XCConfigurationList;
			buildConfigurations = (
				BA7EF9701B7109B600204A8E /* Debug */,
				BA7EF9711B7109B600204A8E /* Release */,
			);
			defaultConfigurationIsVisible = 0;
			defaultConfigurationName = Release;
		};
		BA7EF9751B7109B600204A8E /* Build configuration list for PBXNativeTarget "WireCryptoboxTests" */ = {
			isa = XCConfigurationList;
			buildConfigurations = (
				BA7EF9761B7109B600204A8E /* Debug */,
				BA7EF9771B7109B600204A8E /* Release */,
			);
			defaultConfigurationIsVisible = 0;
			defaultConfigurationName = Release;
		};
/* End XCConfigurationList section */
	};
	rootObject = BA7EF9561B7109B600204A8E /* Project object */;
}<|MERGE_RESOLUTION|>--- conflicted
+++ resolved
@@ -33,65 +33,6 @@
 		54B949941D2541350041CC55 /* TestHelper.swift in Sources */ = {isa = PBXBuildFile; fileRef = 54B949931D2541350041CC55 /* TestHelper.swift */; };
 		54C69DDA1D216A6B0060FBEC /* EncryptionContext.swift in Sources */ = {isa = PBXBuildFile; fileRef = 54C69DD91D216A6B0060FBEC /* EncryptionContext.swift */; };
 		54EA12241D2A9AA400D2CFD1 /* CryptoBoxError.swift in Sources */ = {isa = PBXBuildFile; fileRef = 54EA12231D2A9AA400D2CFD1 /* CryptoBoxError.swift */; };
-		87AE8D0A207BB3380058715E /* crypto_stream_salsa2012.h in Headers */ = {isa = PBXBuildFile; fileRef = 87AE8CC9207BB3370058715E /* crypto_stream_salsa2012.h */; settings = {ATTRIBUTES = (Public, ); }; };
-		87AE8D0B207BB3380058715E /* crypto_auth.h in Headers */ = {isa = PBXBuildFile; fileRef = 87AE8CCA207BB3370058715E /* crypto_auth.h */; settings = {ATTRIBUTES = (Public, ); }; };
-		87AE8D0C207BB3380058715E /* utils.h in Headers */ = {isa = PBXBuildFile; fileRef = 87AE8CCB207BB3370058715E /* utils.h */; settings = {ATTRIBUTES = (Public, ); }; };
-		87AE8D0D207BB3380058715E /* crypto_core_hchacha20.h in Headers */ = {isa = PBXBuildFile; fileRef = 87AE8CCC207BB3370058715E /* crypto_core_hchacha20.h */; settings = {ATTRIBUTES = (Public, ); }; };
-		87AE8D0F207BB3380058715E /* crypto_hash_sha512.h in Headers */ = {isa = PBXBuildFile; fileRef = 87AE8CCE207BB3370058715E /* crypto_hash_sha512.h */; settings = {ATTRIBUTES = (Public, ); }; };
-		87AE8D10207BB3380058715E /* core.h in Headers */ = {isa = PBXBuildFile; fileRef = 87AE8CCF207BB3370058715E /* core.h */; settings = {ATTRIBUTES = (Public, ); }; };
-		87AE8D11207BB3380058715E /* version.h in Headers */ = {isa = PBXBuildFile; fileRef = 87AE8CD0207BB3370058715E /* version.h */; settings = {ATTRIBUTES = (Public, ); }; };
-		87AE8D12207BB3380058715E /* export.h in Headers */ = {isa = PBXBuildFile; fileRef = 87AE8CD1207BB3370058715E /* export.h */; settings = {ATTRIBUTES = (Public, ); }; };
-		87AE8D13207BB3380058715E /* randombytes_salsa20_random.h in Headers */ = {isa = PBXBuildFile; fileRef = 87AE8CD2207BB3370058715E /* randombytes_salsa20_random.h */; settings = {ATTRIBUTES = (Public, ); }; };
-		87AE8D14207BB3380058715E /* crypto_core_salsa20.h in Headers */ = {isa = PBXBuildFile; fileRef = 87AE8CD3207BB3370058715E /* crypto_core_salsa20.h */; settings = {ATTRIBUTES = (Public, ); }; };
-		87AE8D15207BB3380058715E /* crypto_shorthash_siphash24.h in Headers */ = {isa = PBXBuildFile; fileRef = 87AE8CD4207BB3370058715E /* crypto_shorthash_siphash24.h */; settings = {ATTRIBUTES = (Public, ); }; };
-		87AE8D16207BB3380058715E /* randombytes.h in Headers */ = {isa = PBXBuildFile; fileRef = 87AE8CD5207BB3370058715E /* randombytes.h */; settings = {ATTRIBUTES = (Public, ); }; };
-		87AE8D18207BB3380058715E /* crypto_hash_sha256.h in Headers */ = {isa = PBXBuildFile; fileRef = 87AE8CD7207BB3370058715E /* crypto_hash_sha256.h */; settings = {ATTRIBUTES = (Public, ); }; };
-		87AE8D19207BB3380058715E /* crypto_stream.h in Headers */ = {isa = PBXBuildFile; fileRef = 87AE8CD8207BB3370058715E /* crypto_stream.h */; settings = {ATTRIBUTES = (Public, ); }; };
-		87AE8D1B207BB3380058715E /* crypto_auth_hmacsha512.h in Headers */ = {isa = PBXBuildFile; fileRef = 87AE8CDA207BB3370058715E /* crypto_auth_hmacsha512.h */; settings = {ATTRIBUTES = (Public, ); }; };
-		87AE8D1C207BB3380058715E /* crypto_aead_xchacha20poly1305.h in Headers */ = {isa = PBXBuildFile; fileRef = 87AE8CDB207BB3370058715E /* crypto_aead_xchacha20poly1305.h */; settings = {ATTRIBUTES = (Public, ); }; };
-		87AE8D1D207BB3380058715E /* crypto_stream_salsa20.h in Headers */ = {isa = PBXBuildFile; fileRef = 87AE8CDC207BB3370058715E /* crypto_stream_salsa20.h */; settings = {ATTRIBUTES = (Public, ); }; };
-		87AE8D1E207BB3380058715E /* crypto_onetimeauth_poly1305.h in Headers */ = {isa = PBXBuildFile; fileRef = 87AE8CDD207BB3370058715E /* crypto_onetimeauth_poly1305.h */; settings = {ATTRIBUTES = (Public, ); }; };
-		87AE8D1F207BB3380058715E /* crypto_kx.h in Headers */ = {isa = PBXBuildFile; fileRef = 87AE8CDE207BB3370058715E /* crypto_kx.h */; settings = {ATTRIBUTES = (Public, ); }; };
-		87AE8D20207BB3380058715E /* crypto_hash.h in Headers */ = {isa = PBXBuildFile; fileRef = 87AE8CDF207BB3370058715E /* crypto_hash.h */; settings = {ATTRIBUTES = (Public, ); }; };
-		87AE8D21207BB3380058715E /* crypto_sign.h in Headers */ = {isa = PBXBuildFile; fileRef = 87AE8CE0207BB3370058715E /* crypto_sign.h */; settings = {ATTRIBUTES = (Public, ); }; };
-		87AE8D22207BB3380058715E /* crypto_kdf.h in Headers */ = {isa = PBXBuildFile; fileRef = 87AE8CE1207BB3370058715E /* crypto_kdf.h */; settings = {ATTRIBUTES = (Public, ); }; };
-		87AE8D23207BB3380058715E /* crypto_auth_hmacsha256.h in Headers */ = {isa = PBXBuildFile; fileRef = 87AE8CE2207BB3370058715E /* crypto_auth_hmacsha256.h */; settings = {ATTRIBUTES = (Public, ); }; };
-		87AE8D24207BB3380058715E /* crypto_box.h in Headers */ = {isa = PBXBuildFile; fileRef = 87AE8CE3207BB3370058715E /* crypto_box.h */; settings = {ATTRIBUTES = (Public, ); }; };
-		87AE8D25207BB3380058715E /* crypto_verify_32.h in Headers */ = {isa = PBXBuildFile; fileRef = 87AE8CE4207BB3370058715E /* crypto_verify_32.h */; settings = {ATTRIBUTES = (Public, ); }; };
-		87AE8D26207BB3380058715E /* crypto_stream_xchacha20.h in Headers */ = {isa = PBXBuildFile; fileRef = 87AE8CE5207BB3370058715E /* crypto_stream_xchacha20.h */; settings = {ATTRIBUTES = (Public, ); }; };
-		87AE8D27207BB3380058715E /* crypto_core_salsa208.h in Headers */ = {isa = PBXBuildFile; fileRef = 87AE8CE6207BB3370058715E /* crypto_core_salsa208.h */; settings = {ATTRIBUTES = (Public, ); }; };
-		87AE8D28207BB3380058715E /* crypto_auth_hmacsha512256.h in Headers */ = {isa = PBXBuildFile; fileRef = 87AE8CE7207BB3370058715E /* crypto_auth_hmacsha512256.h */; settings = {ATTRIBUTES = (Public, ); }; };
-		87AE8D29207BB3380058715E /* crypto_aead_chacha20poly1305.h in Headers */ = {isa = PBXBuildFile; fileRef = 87AE8CE8207BB3370058715E /* crypto_aead_chacha20poly1305.h */; settings = {ATTRIBUTES = (Public, ); }; };
-		87AE8D2A207BB3380058715E /* randombytes_sysrandom.h in Headers */ = {isa = PBXBuildFile; fileRef = 87AE8CE9207BB3370058715E /* randombytes_sysrandom.h */; settings = {ATTRIBUTES = (Public, ); }; };
-		87AE8D2B207BB3380058715E /* runtime.h in Headers */ = {isa = PBXBuildFile; fileRef = 87AE8CEA207BB3370058715E /* runtime.h */; settings = {ATTRIBUTES = (Public, ); }; };
-		87AE8D2C207BB3380058715E /* crypto_stream_salsa208.h in Headers */ = {isa = PBXBuildFile; fileRef = 87AE8CEB207BB3370058715E /* crypto_stream_salsa208.h */; settings = {ATTRIBUTES = (Public, ); }; };
-		87AE8D2E207BB3380058715E /* crypto_aead_aes256gcm.h in Headers */ = {isa = PBXBuildFile; fileRef = 87AE8CED207BB3370058715E /* crypto_aead_aes256gcm.h */; settings = {ATTRIBUTES = (Public, ); }; };
-		87AE8D2F207BB3380058715E /* crypto_core_salsa2012.h in Headers */ = {isa = PBXBuildFile; fileRef = 87AE8CEE207BB3370058715E /* crypto_core_salsa2012.h */; settings = {ATTRIBUTES = (Public, ); }; };
-		87AE8D30207BB3380058715E /* crypto_secretbox_xchacha20poly1305.h in Headers */ = {isa = PBXBuildFile; fileRef = 87AE8CEF207BB3370058715E /* crypto_secretbox_xchacha20poly1305.h */; settings = {ATTRIBUTES = (Public, ); }; };
-		87AE8D31207BB3380058715E /* crypto_scalarmult.h in Headers */ = {isa = PBXBuildFile; fileRef = 87AE8CF0207BB3370058715E /* crypto_scalarmult.h */; settings = {ATTRIBUTES = (Public, ); }; };
-		87AE8D32207BB3380058715E /* crypto_pwhash.h in Headers */ = {isa = PBXBuildFile; fileRef = 87AE8CF1207BB3370058715E /* crypto_pwhash.h */; settings = {ATTRIBUTES = (Public, ); }; };
-		87AE8D34207BB3380058715E /* crypto_verify_16.h in Headers */ = {isa = PBXBuildFile; fileRef = 87AE8CF3207BB3370058715E /* crypto_verify_16.h */; settings = {ATTRIBUTES = (Public, ); }; };
-		87AE8D35207BB3380058715E /* crypto_stream_chacha20.h in Headers */ = {isa = PBXBuildFile; fileRef = 87AE8CF4207BB3370058715E /* crypto_stream_chacha20.h */; settings = {ATTRIBUTES = (Public, ); }; };
-		87AE8D36207BB3380058715E /* crypto_stream_xsalsa20.h in Headers */ = {isa = PBXBuildFile; fileRef = 87AE8CF5207BB3370058715E /* crypto_stream_xsalsa20.h */; settings = {ATTRIBUTES = (Public, ); }; };
-		87AE8D37207BB3380058715E /* crypto_core_hsalsa20.h in Headers */ = {isa = PBXBuildFile; fileRef = 87AE8CF6207BB3370058715E /* crypto_core_hsalsa20.h */; settings = {ATTRIBUTES = (Public, ); }; };
-		87AE8D38207BB3380058715E /* crypto_kdf_blake2b.h in Headers */ = {isa = PBXBuildFile; fileRef = 87AE8CF7207BB3370058715E /* crypto_kdf_blake2b.h */; settings = {ATTRIBUTES = (Public, ); }; };
-		87AE8D39207BB3380058715E /* crypto_scalarmult_curve25519.h in Headers */ = {isa = PBXBuildFile; fileRef = 87AE8CF8207BB3370058715E /* crypto_scalarmult_curve25519.h */; settings = {ATTRIBUTES = (Public, ); }; };
-		87AE8D3A207BB3380058715E /* crypto_shorthash.h in Headers */ = {isa = PBXBuildFile; fileRef = 87AE8CF9207BB3370058715E /* crypto_shorthash.h */; settings = {ATTRIBUTES = (Public, ); }; };
-		87AE8D3B207BB3380058715E /* crypto_pwhash_argon2id.h in Headers */ = {isa = PBXBuildFile; fileRef = 87AE8CFA207BB3370058715E /* crypto_pwhash_argon2id.h */; settings = {ATTRIBUTES = (Public, ); }; };
-		87AE8D3C207BB3380058715E /* crypto_secretstream_xchacha20poly1305.h in Headers */ = {isa = PBXBuildFile; fileRef = 87AE8CFB207BB3370058715E /* crypto_secretstream_xchacha20poly1305.h */; settings = {ATTRIBUTES = (Public, ); }; };
-		87AE8D3D207BB3380058715E /* crypto_pwhash_scryptsalsa208sha256.h in Headers */ = {isa = PBXBuildFile; fileRef = 87AE8CFC207BB3370058715E /* crypto_pwhash_scryptsalsa208sha256.h */; settings = {ATTRIBUTES = (Public, ); }; };
-		87AE8D3E207BB3380058715E /* crypto_stream_aes128ctr.h in Headers */ = {isa = PBXBuildFile; fileRef = 87AE8CFD207BB3370058715E /* crypto_stream_aes128ctr.h */; settings = {ATTRIBUTES = (Public, ); }; };
-		87AE8D3F207BB3380058715E /* crypto_sign_ed25519.h in Headers */ = {isa = PBXBuildFile; fileRef = 87AE8CFE207BB3370058715E /* crypto_sign_ed25519.h */; settings = {ATTRIBUTES = (Public, ); }; };
-		87AE8D40207BB3380058715E /* crypto_onetimeauth.h in Headers */ = {isa = PBXBuildFile; fileRef = 87AE8CFF207BB3370058715E /* crypto_onetimeauth.h */; settings = {ATTRIBUTES = (Public, ); }; };
-		87AE8D42207BB3380058715E /* crypto_verify_64.h in Headers */ = {isa = PBXBuildFile; fileRef = 87AE8D01207BB3370058715E /* crypto_verify_64.h */; settings = {ATTRIBUTES = (Public, ); }; };
-		87AE8D43207BB3380058715E /* crypto_box_curve25519xchacha20poly1305.h in Headers */ = {isa = PBXBuildFile; fileRef = 87AE8D02207BB3370058715E /* crypto_box_curve25519xchacha20poly1305.h */; settings = {ATTRIBUTES = (Public, ); }; };
-		87AE8D44207BB3380058715E /* crypto_pwhash_argon2i.h in Headers */ = {isa = PBXBuildFile; fileRef = 87AE8D03207BB3370058715E /* crypto_pwhash_argon2i.h */; settings = {ATTRIBUTES = (Public, ); }; };
-		87AE8D45207BB3380058715E /* crypto_generichash.h in Headers */ = {isa = PBXBuildFile; fileRef = 87AE8D04207BB3370058715E /* crypto_generichash.h */; settings = {ATTRIBUTES = (Public, ); }; };
-		87AE8D46207BB3380058715E /* crypto_secretbox_xsalsa20poly1305.h in Headers */ = {isa = PBXBuildFile; fileRef = 87AE8D05207BB3370058715E /* crypto_secretbox_xsalsa20poly1305.h */; settings = {ATTRIBUTES = (Public, ); }; };
-		87AE8D47207BB3380058715E /* crypto_secretbox.h in Headers */ = {isa = PBXBuildFile; fileRef = 87AE8D06207BB3370058715E /* crypto_secretbox.h */; settings = {ATTRIBUTES = (Public, ); }; };
-		87AE8D48207BB3380058715E /* crypto_box_curve25519xsalsa20poly1305.h in Headers */ = {isa = PBXBuildFile; fileRef = 87AE8D07207BB3370058715E /* crypto_box_curve25519xsalsa20poly1305.h */; settings = {ATTRIBUTES = (Public, ); }; };
-		87AE8D49207BB3380058715E /* crypto_generichash_blake2b.h in Headers */ = {isa = PBXBuildFile; fileRef = 87AE8D08207BB3370058715E /* crypto_generichash_blake2b.h */; settings = {ATTRIBUTES = (Public, ); }; };
-		87AE8D4A207BB3380058715E /* crypto_sign_edwards25519sha512batch.h in Headers */ = {isa = PBXBuildFile; fileRef = 87AE8D09207BB3370058715E /* crypto_sign_edwards25519sha512batch.h */; settings = {ATTRIBUTES = (Public, ); }; };
 		F10C8E241E9296BA00020408 /* WireSystem.framework in Frameworks */ = {isa = PBXBuildFile; fileRef = F10C8E231E9296BA00020408 /* WireSystem.framework */; };
 		F10C8E251E92977000020408 /* WireSystem.framework in CopyFiles */ = {isa = PBXBuildFile; fileRef = F10C8E231E9296BA00020408 /* WireSystem.framework */; settings = {ATTRIBUTES = (CodeSignOnCopy, RemoveHeadersOnCopy, ); }; };
 		F503032B1B8CFA2C0053E406 /* libcryptobox.a in Frameworks */ = {isa = PBXBuildFile; fileRef = F50303291B8CFA2C0053E406 /* libcryptobox.a */; };
@@ -144,21 +85,14 @@
 		0928E36C1BA0908F0057232E /* WireCryptobox.h */ = {isa = PBXFileReference; fileEncoding = 4; lastKnownFileType = sourcecode.c.h; path = WireCryptobox.h; sourceTree = "<group>"; };
 		0928E36E1BA0909D0057232E /* Info.plist */ = {isa = PBXFileReference; lastKnownFileType = text.plist.xml; path = Info.plist; sourceTree = "<group>"; };
 		0928E3751BA17E300057232E /* WireCryptobox.xcconfig */ = {isa = PBXFileReference; lastKnownFileType = text.xcconfig; path = WireCryptobox.xcconfig; sourceTree = "<group>"; };
-<<<<<<< HEAD
 		16460B7A206D41430096B616 /* module.modulemap */ = {isa = PBXFileReference; lastKnownFileType = "sourcecode.module-map"; path = module.modulemap; sourceTree = "<group>"; };
 		16460B7B206D42910096B616 /* WireCryptobox.private.modulemap */ = {isa = PBXFileReference; lastKnownFileType = "sourcecode.module-map"; path = WireCryptobox.private.modulemap; sourceTree = "<group>"; };
-=======
->>>>>>> 31910e4a
 		16460B7E206D456F0096B616 /* cbox.h */ = {isa = PBXFileReference; fileEncoding = 4; lastKnownFileType = sourcecode.c.h; path = cbox.h; sourceTree = "<group>"; };
 		16460B80206D46CA0096B616 /* ChaCha20Encryption.swift */ = {isa = PBXFileReference; lastKnownFileType = sourcecode.swift; path = ChaCha20Encryption.swift; sourceTree = "<group>"; };
 		16460B82206D47460096B616 /* ChaCha20EncryptionTests.swift */ = {isa = PBXFileReference; lastKnownFileType = sourcecode.swift; path = ChaCha20EncryptionTests.swift; sourceTree = "<group>"; };
 		54060B7C1DB771B400AEA9BB /* Logs.swift */ = {isa = PBXFileReference; fileEncoding = 4; lastKnownFileType = sourcecode.swift; path = Logs.swift; sourceTree = "<group>"; };
 		5421C5F81D2C152C00048251 /* NSData+CBox.swift */ = {isa = PBXFileReference; fileEncoding = 4; lastKnownFileType = sourcecode.swift; path = "NSData+CBox.swift"; sourceTree = "<group>"; };
-<<<<<<< HEAD
-		5471A6551D24215B0092A9A9 /* test-host.app */ = {isa = PBXFileReference; explicitFileType = wrapper.application; includeInIndex = 0; path = "test-host.app"; sourceTree = BUILT_PRODUCTS_DIR; };
-=======
 		5471A6551D24215B0092A9A9 /* WireCryptoboxTestHost.app */ = {isa = PBXFileReference; explicitFileType = wrapper.application; includeInIndex = 0; path = WireCryptoboxTestHost.app; sourceTree = BUILT_PRODUCTS_DIR; };
->>>>>>> 31910e4a
 		5471A6581D24215B0092A9A9 /* main.m */ = {isa = PBXFileReference; lastKnownFileType = sourcecode.c.objc; path = main.m; sourceTree = "<group>"; };
 		5471A65A1D24215B0092A9A9 /* AppDelegate.h */ = {isa = PBXFileReference; lastKnownFileType = sourcecode.c.h; path = AppDelegate.h; sourceTree = "<group>"; };
 		5471A65B1D24215B0092A9A9 /* AppDelegate.m */ = {isa = PBXFileReference; lastKnownFileType = sourcecode.c.objc; path = AppDelegate.m; sourceTree = "<group>"; };
@@ -186,63 +120,29 @@
 		54EA12231D2A9AA400D2CFD1 /* CryptoBoxError.swift */ = {isa = PBXFileReference; fileEncoding = 4; lastKnownFileType = sourcecode.swift; path = CryptoBoxError.swift; sourceTree = "<group>"; };
 		87AE8CC9207BB3370058715E /* crypto_stream_salsa2012.h */ = {isa = PBXFileReference; fileEncoding = 4; lastKnownFileType = sourcecode.c.h; path = crypto_stream_salsa2012.h; sourceTree = "<group>"; };
 		87AE8CCA207BB3370058715E /* crypto_auth.h */ = {isa = PBXFileReference; fileEncoding = 4; lastKnownFileType = sourcecode.c.h; path = crypto_auth.h; sourceTree = "<group>"; };
-		87AE8CCB207BB3370058715E /* utils.h */ = {isa = PBXFileReference; fileEncoding = 4; lastKnownFileType = sourcecode.c.h; path = utils.h; sourceTree = "<group>"; };
-		87AE8CCC207BB3370058715E /* crypto_core_hchacha20.h */ = {isa = PBXFileReference; fileEncoding = 4; lastKnownFileType = sourcecode.c.h; path = crypto_core_hchacha20.h; sourceTree = "<group>"; };
-		87AE8CCE207BB3370058715E /* crypto_hash_sha512.h */ = {isa = PBXFileReference; fileEncoding = 4; lastKnownFileType = sourcecode.c.h; path = crypto_hash_sha512.h; sourceTree = "<group>"; };
-		87AE8CCF207BB3370058715E /* core.h */ = {isa = PBXFileReference; fileEncoding = 4; lastKnownFileType = sourcecode.c.h; path = core.h; sourceTree = "<group>"; };
-		87AE8CD0207BB3370058715E /* version.h */ = {isa = PBXFileReference; fileEncoding = 4; lastKnownFileType = sourcecode.c.h; path = version.h; sourceTree = "<group>"; };
-		87AE8CD1207BB3370058715E /* export.h */ = {isa = PBXFileReference; fileEncoding = 4; lastKnownFileType = sourcecode.c.h; path = export.h; sourceTree = "<group>"; };
-		87AE8CD2207BB3370058715E /* randombytes_salsa20_random.h */ = {isa = PBXFileReference; fileEncoding = 4; lastKnownFileType = sourcecode.c.h; path = randombytes_salsa20_random.h; sourceTree = "<group>"; };
 		87AE8CD3207BB3370058715E /* crypto_core_salsa20.h */ = {isa = PBXFileReference; fileEncoding = 4; lastKnownFileType = sourcecode.c.h; path = crypto_core_salsa20.h; sourceTree = "<group>"; };
 		87AE8CD4207BB3370058715E /* crypto_shorthash_siphash24.h */ = {isa = PBXFileReference; fileEncoding = 4; lastKnownFileType = sourcecode.c.h; path = crypto_shorthash_siphash24.h; sourceTree = "<group>"; };
 		87AE8CD5207BB3370058715E /* randombytes.h */ = {isa = PBXFileReference; fileEncoding = 4; lastKnownFileType = sourcecode.c.h; path = randombytes.h; sourceTree = "<group>"; };
-		87AE8CD7207BB3370058715E /* crypto_hash_sha256.h */ = {isa = PBXFileReference; fileEncoding = 4; lastKnownFileType = sourcecode.c.h; path = crypto_hash_sha256.h; sourceTree = "<group>"; };
 		87AE8CD8207BB3370058715E /* crypto_stream.h */ = {isa = PBXFileReference; fileEncoding = 4; lastKnownFileType = sourcecode.c.h; path = crypto_stream.h; sourceTree = "<group>"; };
 		87AE8CDA207BB3370058715E /* crypto_auth_hmacsha512.h */ = {isa = PBXFileReference; fileEncoding = 4; lastKnownFileType = sourcecode.c.h; path = crypto_auth_hmacsha512.h; sourceTree = "<group>"; };
-		87AE8CDB207BB3370058715E /* crypto_aead_xchacha20poly1305.h */ = {isa = PBXFileReference; fileEncoding = 4; lastKnownFileType = sourcecode.c.h; path = crypto_aead_xchacha20poly1305.h; sourceTree = "<group>"; };
-		87AE8CDC207BB3370058715E /* crypto_stream_salsa20.h */ = {isa = PBXFileReference; fileEncoding = 4; lastKnownFileType = sourcecode.c.h; path = crypto_stream_salsa20.h; sourceTree = "<group>"; };
-		87AE8CDD207BB3370058715E /* crypto_onetimeauth_poly1305.h */ = {isa = PBXFileReference; fileEncoding = 4; lastKnownFileType = sourcecode.c.h; path = crypto_onetimeauth_poly1305.h; sourceTree = "<group>"; };
 		87AE8CDE207BB3370058715E /* crypto_kx.h */ = {isa = PBXFileReference; fileEncoding = 4; lastKnownFileType = sourcecode.c.h; path = crypto_kx.h; sourceTree = "<group>"; };
-		87AE8CDF207BB3370058715E /* crypto_hash.h */ = {isa = PBXFileReference; fileEncoding = 4; lastKnownFileType = sourcecode.c.h; path = crypto_hash.h; sourceTree = "<group>"; };
 		87AE8CE0207BB3370058715E /* crypto_sign.h */ = {isa = PBXFileReference; fileEncoding = 4; lastKnownFileType = sourcecode.c.h; path = crypto_sign.h; sourceTree = "<group>"; };
-		87AE8CE1207BB3370058715E /* crypto_kdf.h */ = {isa = PBXFileReference; fileEncoding = 4; lastKnownFileType = sourcecode.c.h; path = crypto_kdf.h; sourceTree = "<group>"; };
 		87AE8CE2207BB3370058715E /* crypto_auth_hmacsha256.h */ = {isa = PBXFileReference; fileEncoding = 4; lastKnownFileType = sourcecode.c.h; path = crypto_auth_hmacsha256.h; sourceTree = "<group>"; };
 		87AE8CE3207BB3370058715E /* crypto_box.h */ = {isa = PBXFileReference; fileEncoding = 4; lastKnownFileType = sourcecode.c.h; path = crypto_box.h; sourceTree = "<group>"; };
-		87AE8CE4207BB3370058715E /* crypto_verify_32.h */ = {isa = PBXFileReference; fileEncoding = 4; lastKnownFileType = sourcecode.c.h; path = crypto_verify_32.h; sourceTree = "<group>"; };
-		87AE8CE5207BB3370058715E /* crypto_stream_xchacha20.h */ = {isa = PBXFileReference; fileEncoding = 4; lastKnownFileType = sourcecode.c.h; path = crypto_stream_xchacha20.h; sourceTree = "<group>"; };
 		87AE8CE6207BB3370058715E /* crypto_core_salsa208.h */ = {isa = PBXFileReference; fileEncoding = 4; lastKnownFileType = sourcecode.c.h; path = crypto_core_salsa208.h; sourceTree = "<group>"; };
-		87AE8CE7207BB3370058715E /* crypto_auth_hmacsha512256.h */ = {isa = PBXFileReference; fileEncoding = 4; lastKnownFileType = sourcecode.c.h; path = crypto_auth_hmacsha512256.h; sourceTree = "<group>"; };
-		87AE8CE8207BB3370058715E /* crypto_aead_chacha20poly1305.h */ = {isa = PBXFileReference; fileEncoding = 4; lastKnownFileType = sourcecode.c.h; path = crypto_aead_chacha20poly1305.h; sourceTree = "<group>"; };
-		87AE8CE9207BB3370058715E /* randombytes_sysrandom.h */ = {isa = PBXFileReference; fileEncoding = 4; lastKnownFileType = sourcecode.c.h; path = randombytes_sysrandom.h; sourceTree = "<group>"; };
 		87AE8CEA207BB3370058715E /* runtime.h */ = {isa = PBXFileReference; fileEncoding = 4; lastKnownFileType = sourcecode.c.h; path = runtime.h; sourceTree = "<group>"; };
 		87AE8CEB207BB3370058715E /* crypto_stream_salsa208.h */ = {isa = PBXFileReference; fileEncoding = 4; lastKnownFileType = sourcecode.c.h; path = crypto_stream_salsa208.h; sourceTree = "<group>"; };
 		87AE8CED207BB3370058715E /* crypto_aead_aes256gcm.h */ = {isa = PBXFileReference; fileEncoding = 4; lastKnownFileType = sourcecode.c.h; path = crypto_aead_aes256gcm.h; sourceTree = "<group>"; };
-		87AE8CEE207BB3370058715E /* crypto_core_salsa2012.h */ = {isa = PBXFileReference; fileEncoding = 4; lastKnownFileType = sourcecode.c.h; path = crypto_core_salsa2012.h; sourceTree = "<group>"; };
 		87AE8CEF207BB3370058715E /* crypto_secretbox_xchacha20poly1305.h */ = {isa = PBXFileReference; fileEncoding = 4; lastKnownFileType = sourcecode.c.h; path = crypto_secretbox_xchacha20poly1305.h; sourceTree = "<group>"; };
-		87AE8CF0207BB3370058715E /* crypto_scalarmult.h */ = {isa = PBXFileReference; fileEncoding = 4; lastKnownFileType = sourcecode.c.h; path = crypto_scalarmult.h; sourceTree = "<group>"; };
 		87AE8CF1207BB3370058715E /* crypto_pwhash.h */ = {isa = PBXFileReference; fileEncoding = 4; lastKnownFileType = sourcecode.c.h; path = crypto_pwhash.h; sourceTree = "<group>"; };
 		87AE8CF3207BB3370058715E /* crypto_verify_16.h */ = {isa = PBXFileReference; fileEncoding = 4; lastKnownFileType = sourcecode.c.h; path = crypto_verify_16.h; sourceTree = "<group>"; };
-		87AE8CF4207BB3370058715E /* crypto_stream_chacha20.h */ = {isa = PBXFileReference; fileEncoding = 4; lastKnownFileType = sourcecode.c.h; path = crypto_stream_chacha20.h; sourceTree = "<group>"; };
-		87AE8CF5207BB3370058715E /* crypto_stream_xsalsa20.h */ = {isa = PBXFileReference; fileEncoding = 4; lastKnownFileType = sourcecode.c.h; path = crypto_stream_xsalsa20.h; sourceTree = "<group>"; };
-		87AE8CF6207BB3370058715E /* crypto_core_hsalsa20.h */ = {isa = PBXFileReference; fileEncoding = 4; lastKnownFileType = sourcecode.c.h; path = crypto_core_hsalsa20.h; sourceTree = "<group>"; };
-		87AE8CF7207BB3370058715E /* crypto_kdf_blake2b.h */ = {isa = PBXFileReference; fileEncoding = 4; lastKnownFileType = sourcecode.c.h; path = crypto_kdf_blake2b.h; sourceTree = "<group>"; };
-		87AE8CF8207BB3370058715E /* crypto_scalarmult_curve25519.h */ = {isa = PBXFileReference; fileEncoding = 4; lastKnownFileType = sourcecode.c.h; path = crypto_scalarmult_curve25519.h; sourceTree = "<group>"; };
-		87AE8CF9207BB3370058715E /* crypto_shorthash.h */ = {isa = PBXFileReference; fileEncoding = 4; lastKnownFileType = sourcecode.c.h; path = crypto_shorthash.h; sourceTree = "<group>"; };
-		87AE8CFA207BB3370058715E /* crypto_pwhash_argon2id.h */ = {isa = PBXFileReference; fileEncoding = 4; lastKnownFileType = sourcecode.c.h; path = crypto_pwhash_argon2id.h; sourceTree = "<group>"; };
-		87AE8CFB207BB3370058715E /* crypto_secretstream_xchacha20poly1305.h */ = {isa = PBXFileReference; fileEncoding = 4; lastKnownFileType = sourcecode.c.h; path = crypto_secretstream_xchacha20poly1305.h; sourceTree = "<group>"; };
-		87AE8CFC207BB3370058715E /* crypto_pwhash_scryptsalsa208sha256.h */ = {isa = PBXFileReference; fileEncoding = 4; lastKnownFileType = sourcecode.c.h; path = crypto_pwhash_scryptsalsa208sha256.h; sourceTree = "<group>"; };
-		87AE8CFD207BB3370058715E /* crypto_stream_aes128ctr.h */ = {isa = PBXFileReference; fileEncoding = 4; lastKnownFileType = sourcecode.c.h; path = crypto_stream_aes128ctr.h; sourceTree = "<group>"; };
 		87AE8CFE207BB3370058715E /* crypto_sign_ed25519.h */ = {isa = PBXFileReference; fileEncoding = 4; lastKnownFileType = sourcecode.c.h; path = crypto_sign_ed25519.h; sourceTree = "<group>"; };
-		87AE8CFF207BB3370058715E /* crypto_onetimeauth.h */ = {isa = PBXFileReference; fileEncoding = 4; lastKnownFileType = sourcecode.c.h; path = crypto_onetimeauth.h; sourceTree = "<group>"; };
 		87AE8D01207BB3370058715E /* crypto_verify_64.h */ = {isa = PBXFileReference; fileEncoding = 4; lastKnownFileType = sourcecode.c.h; path = crypto_verify_64.h; sourceTree = "<group>"; };
-		87AE8D02207BB3370058715E /* crypto_box_curve25519xchacha20poly1305.h */ = {isa = PBXFileReference; fileEncoding = 4; lastKnownFileType = sourcecode.c.h; path = crypto_box_curve25519xchacha20poly1305.h; sourceTree = "<group>"; };
 		87AE8D03207BB3370058715E /* crypto_pwhash_argon2i.h */ = {isa = PBXFileReference; fileEncoding = 4; lastKnownFileType = sourcecode.c.h; path = crypto_pwhash_argon2i.h; sourceTree = "<group>"; };
 		87AE8D04207BB3370058715E /* crypto_generichash.h */ = {isa = PBXFileReference; fileEncoding = 4; lastKnownFileType = sourcecode.c.h; path = crypto_generichash.h; sourceTree = "<group>"; };
 		87AE8D05207BB3370058715E /* crypto_secretbox_xsalsa20poly1305.h */ = {isa = PBXFileReference; fileEncoding = 4; lastKnownFileType = sourcecode.c.h; path = crypto_secretbox_xsalsa20poly1305.h; sourceTree = "<group>"; };
-		87AE8D06207BB3370058715E /* crypto_secretbox.h */ = {isa = PBXFileReference; fileEncoding = 4; lastKnownFileType = sourcecode.c.h; path = crypto_secretbox.h; sourceTree = "<group>"; };
 		87AE8D07207BB3370058715E /* crypto_box_curve25519xsalsa20poly1305.h */ = {isa = PBXFileReference; fileEncoding = 4; lastKnownFileType = sourcecode.c.h; path = crypto_box_curve25519xsalsa20poly1305.h; sourceTree = "<group>"; };
 		87AE8D08207BB3370058715E /* crypto_generichash_blake2b.h */ = {isa = PBXFileReference; fileEncoding = 4; lastKnownFileType = sourcecode.c.h; path = crypto_generichash_blake2b.h; sourceTree = "<group>"; };
-		87AE8D09207BB3370058715E /* crypto_sign_edwards25519sha512batch.h */ = {isa = PBXFileReference; fileEncoding = 4; lastKnownFileType = sourcecode.c.h; path = crypto_sign_edwards25519sha512batch.h; sourceTree = "<group>"; };
 		BA7EF9691B7109B600204A8E /* WireCryptoboxTests.xctest */ = {isa = PBXFileReference; explicitFileType = wrapper.cfbundle; includeInIndex = 0; path = WireCryptoboxTests.xctest; sourceTree = BUILT_PRODUCTS_DIR; };
 		BA7EF96F1B7109B600204A8E /* Info.plist */ = {isa = PBXFileReference; lastKnownFileType = text.plist.xml; path = Info.plist; sourceTree = "<group>"; };
 		F10C8E231E9296BA00020408 /* WireSystem.framework */ = {isa = PBXFileReference; lastKnownFileType = wrapper.framework; name = WireSystem.framework; path = Carthage/Build/iOS/WireSystem.framework; sourceTree = "<group>"; };
@@ -321,6 +221,38 @@
 			path = Sodium;
 			sourceTree = "<group>";
 		};
+		16637A0520C70C8400016ABE /* Recovered References */ = {
+			isa = PBXGroup;
+			children = (
+				87AE8D03207BB3370058715E /* crypto_pwhash_argon2i.h */,
+				87AE8CD8207BB3370058715E /* crypto_stream.h */,
+				87AE8CD5207BB3370058715E /* randombytes.h */,
+				87AE8D07207BB3370058715E /* crypto_box_curve25519xsalsa20poly1305.h */,
+				87AE8CCA207BB3370058715E /* crypto_auth.h */,
+				87AE8CFE207BB3370058715E /* crypto_sign_ed25519.h */,
+				87AE8CEA207BB3370058715E /* runtime.h */,
+				87AE8CE6207BB3370058715E /* crypto_core_salsa208.h */,
+				87AE8CF1207BB3370058715E /* crypto_pwhash.h */,
+				87AE8CDE207BB3370058715E /* crypto_kx.h */,
+				87AE8D05207BB3370058715E /* crypto_secretbox_xsalsa20poly1305.h */,
+				87AE8CF3207BB3370058715E /* crypto_verify_16.h */,
+				87AE8D08207BB3370058715E /* crypto_generichash_blake2b.h */,
+				87AE8CC9207BB3370058715E /* crypto_stream_salsa2012.h */,
+				87AE8CD3207BB3370058715E /* crypto_core_salsa20.h */,
+				87AE8D04207BB3370058715E /* crypto_generichash.h */,
+				87AE8CE0207BB3370058715E /* crypto_sign.h */,
+				87AE8CEB207BB3370058715E /* crypto_stream_salsa208.h */,
+				87AE8CD4207BB3370058715E /* crypto_shorthash_siphash24.h */,
+				87AE8CEF207BB3370058715E /* crypto_secretbox_xchacha20poly1305.h */,
+				87AE8CED207BB3370058715E /* crypto_aead_aes256gcm.h */,
+				87AE8CE3207BB3370058715E /* crypto_box.h */,
+				87AE8CDA207BB3370058715E /* crypto_auth_hmacsha512.h */,
+				87AE8D01207BB3370058715E /* crypto_verify_64.h */,
+				87AE8CE2207BB3370058715E /* crypto_auth_hmacsha256.h */,
+			);
+			name = "Recovered References";
+			sourceTree = "<group>";
+		};
 		5471A6561D24215B0092A9A9 /* test-host */ = {
 			isa = PBXGroup;
 			children = (
@@ -362,73 +294,6 @@
 			path = "zmc-config";
 			sourceTree = "<group>";
 		};
-		87AE8CC8207BB3370058715E /* sodium */ = {
-			isa = PBXGroup;
-			children = (
-				87AE8CC9207BB3370058715E /* crypto_stream_salsa2012.h */,
-				87AE8CCA207BB3370058715E /* crypto_auth.h */,
-				87AE8CCB207BB3370058715E /* utils.h */,
-				87AE8CCC207BB3370058715E /* crypto_core_hchacha20.h */,
-				87AE8CCE207BB3370058715E /* crypto_hash_sha512.h */,
-				87AE8CCF207BB3370058715E /* core.h */,
-				87AE8CD0207BB3370058715E /* version.h */,
-				87AE8CD1207BB3370058715E /* export.h */,
-				87AE8CD2207BB3370058715E /* randombytes_salsa20_random.h */,
-				87AE8CD3207BB3370058715E /* crypto_core_salsa20.h */,
-				87AE8CD4207BB3370058715E /* crypto_shorthash_siphash24.h */,
-				87AE8CD5207BB3370058715E /* randombytes.h */,
-				87AE8CD7207BB3370058715E /* crypto_hash_sha256.h */,
-				87AE8CD8207BB3370058715E /* crypto_stream.h */,
-				87AE8CDA207BB3370058715E /* crypto_auth_hmacsha512.h */,
-				87AE8CDB207BB3370058715E /* crypto_aead_xchacha20poly1305.h */,
-				87AE8CDC207BB3370058715E /* crypto_stream_salsa20.h */,
-				87AE8CDD207BB3370058715E /* crypto_onetimeauth_poly1305.h */,
-				87AE8CDE207BB3370058715E /* crypto_kx.h */,
-				87AE8CDF207BB3370058715E /* crypto_hash.h */,
-				87AE8CE0207BB3370058715E /* crypto_sign.h */,
-				87AE8CE1207BB3370058715E /* crypto_kdf.h */,
-				87AE8CE2207BB3370058715E /* crypto_auth_hmacsha256.h */,
-				87AE8CE3207BB3370058715E /* crypto_box.h */,
-				87AE8CE4207BB3370058715E /* crypto_verify_32.h */,
-				87AE8CE5207BB3370058715E /* crypto_stream_xchacha20.h */,
-				87AE8CE6207BB3370058715E /* crypto_core_salsa208.h */,
-				87AE8CE7207BB3370058715E /* crypto_auth_hmacsha512256.h */,
-				87AE8CE8207BB3370058715E /* crypto_aead_chacha20poly1305.h */,
-				87AE8CE9207BB3370058715E /* randombytes_sysrandom.h */,
-				87AE8CEA207BB3370058715E /* runtime.h */,
-				87AE8CEB207BB3370058715E /* crypto_stream_salsa208.h */,
-				87AE8CED207BB3370058715E /* crypto_aead_aes256gcm.h */,
-				87AE8CEE207BB3370058715E /* crypto_core_salsa2012.h */,
-				87AE8CEF207BB3370058715E /* crypto_secretbox_xchacha20poly1305.h */,
-				87AE8CF0207BB3370058715E /* crypto_scalarmult.h */,
-				87AE8CF1207BB3370058715E /* crypto_pwhash.h */,
-				87AE8CF3207BB3370058715E /* crypto_verify_16.h */,
-				87AE8CF4207BB3370058715E /* crypto_stream_chacha20.h */,
-				87AE8CF5207BB3370058715E /* crypto_stream_xsalsa20.h */,
-				87AE8CF6207BB3370058715E /* crypto_core_hsalsa20.h */,
-				87AE8CF7207BB3370058715E /* crypto_kdf_blake2b.h */,
-				87AE8CF8207BB3370058715E /* crypto_scalarmult_curve25519.h */,
-				87AE8CF9207BB3370058715E /* crypto_shorthash.h */,
-				87AE8CFA207BB3370058715E /* crypto_pwhash_argon2id.h */,
-				87AE8CFB207BB3370058715E /* crypto_secretstream_xchacha20poly1305.h */,
-				87AE8CFC207BB3370058715E /* crypto_pwhash_scryptsalsa208sha256.h */,
-				87AE8CFD207BB3370058715E /* crypto_stream_aes128ctr.h */,
-				87AE8CFE207BB3370058715E /* crypto_sign_ed25519.h */,
-				87AE8CFF207BB3370058715E /* crypto_onetimeauth.h */,
-				87AE8D01207BB3370058715E /* crypto_verify_64.h */,
-				87AE8D02207BB3370058715E /* crypto_box_curve25519xchacha20poly1305.h */,
-				87AE8D03207BB3370058715E /* crypto_pwhash_argon2i.h */,
-				87AE8D04207BB3370058715E /* crypto_generichash.h */,
-				87AE8D05207BB3370058715E /* crypto_secretbox_xsalsa20poly1305.h */,
-				87AE8D06207BB3370058715E /* crypto_secretbox.h */,
-				87AE8D07207BB3370058715E /* crypto_box_curve25519xsalsa20poly1305.h */,
-				87AE8D08207BB3370058715E /* crypto_generichash_blake2b.h */,
-				87AE8D09207BB3370058715E /* crypto_sign_edwards25519sha512batch.h */,
-			);
-			name = sodium;
-			path = build/include/sodium;
-			sourceTree = SOURCE_ROOT;
-		};
 		BA7EF9551B7109B600204A8E = {
 			isa = PBXGroup;
 			children = (
@@ -439,6 +304,7 @@
 				5471A6561D24215B0092A9A9 /* test-host */,
 				BA7EF95F1B7109B600204A8E /* Products */,
 				F10C8E221E9296BA00020408 /* Frameworks */,
+				16637A0520C70C8400016ABE /* Recovered References */,
 			);
 			sourceTree = "<group>";
 		};
@@ -455,13 +321,8 @@
 		BA7EF9601B7109B600204A8E /* WireCryptobox */ = {
 			isa = PBXGroup;
 			children = (
-<<<<<<< HEAD
 				16460B79206D41320096B616 /* Sodium */,
 				0928E36C1BA0908F0057232E /* WireCryptobox.h */,
-=======
-				0928E36C1BA0908F0057232E /* WireCryptobox.h */,
-				87AE8CC8207BB3370058715E /* sodium */,
->>>>>>> 31910e4a
 				16460B7E206D456F0096B616 /* cbox.h */,
 				54C69DD91D216A6B0060FBEC /* EncryptionContext.swift */,
 				5471A6771D242F8C0092A9A9 /* EncryptionSessionsDirectory.swift */,
@@ -471,10 +332,7 @@
 				54060B7C1DB771B400AEA9BB /* Logs.swift */,
 				54EA12231D2A9AA400D2CFD1 /* CryptoBoxError.swift */,
 				16460B80206D46CA0096B616 /* ChaCha20Encryption.swift */,
-<<<<<<< HEAD
 				16460B7B206D42910096B616 /* WireCryptobox.private.modulemap */,
-=======
->>>>>>> 31910e4a
 				0928E36F1BA090A00057232E /* Supporting Files */,
 			);
 			path = WireCryptobox;
@@ -536,71 +394,8 @@
 			isa = PBXHeadersBuildPhase;
 			buildActionMask = 2147483647;
 			files = (
-<<<<<<< HEAD
 				16460B7F206D456F0096B616 /* cbox.h in Headers */,
-=======
-				87AE8D0C207BB3380058715E /* utils.h in Headers */,
-				87AE8D1E207BB3380058715E /* crypto_onetimeauth_poly1305.h in Headers */,
-				87AE8D3C207BB3380058715E /* crypto_secretstream_xchacha20poly1305.h in Headers */,
-				87AE8D4A207BB3380058715E /* crypto_sign_edwards25519sha512batch.h in Headers */,
-				87AE8D20207BB3380058715E /* crypto_hash.h in Headers */,
-				87AE8D1C207BB3380058715E /* crypto_aead_xchacha20poly1305.h in Headers */,
-				87AE8D3B207BB3380058715E /* crypto_pwhash_argon2id.h in Headers */,
-				16460B7F206D456F0096B616 /* cbox.h in Headers */,
-				87AE8D28207BB3380058715E /* crypto_auth_hmacsha512256.h in Headers */,
-				87AE8D40207BB3380058715E /* crypto_onetimeauth.h in Headers */,
-				87AE8D36207BB3380058715E /* crypto_stream_xsalsa20.h in Headers */,
-				87AE8D25207BB3380058715E /* crypto_verify_32.h in Headers */,
-				87AE8D39207BB3380058715E /* crypto_scalarmult_curve25519.h in Headers */,
-				87AE8D22207BB3380058715E /* crypto_kdf.h in Headers */,
-				87AE8D3E207BB3380058715E /* crypto_stream_aes128ctr.h in Headers */,
-				87AE8D0D207BB3380058715E /* crypto_core_hchacha20.h in Headers */,
-				87AE8D3D207BB3380058715E /* crypto_pwhash_scryptsalsa208sha256.h in Headers */,
-				87AE8D1D207BB3380058715E /* crypto_stream_salsa20.h in Headers */,
-				87AE8D26207BB3380058715E /* crypto_stream_xchacha20.h in Headers */,
-				87AE8D12207BB3380058715E /* export.h in Headers */,
-				87AE8D2A207BB3380058715E /* randombytes_sysrandom.h in Headers */,
-				87AE8D3A207BB3380058715E /* crypto_shorthash.h in Headers */,
-				87AE8D31207BB3380058715E /* crypto_scalarmult.h in Headers */,
-				87AE8D10207BB3380058715E /* core.h in Headers */,
-				87AE8D37207BB3380058715E /* crypto_core_hsalsa20.h in Headers */,
-				87AE8D29207BB3380058715E /* crypto_aead_chacha20poly1305.h in Headers */,
-				87AE8D18207BB3380058715E /* crypto_hash_sha256.h in Headers */,
-				87AE8D43207BB3380058715E /* crypto_box_curve25519xchacha20poly1305.h in Headers */,
-				87AE8D35207BB3380058715E /* crypto_stream_chacha20.h in Headers */,
-				87AE8D2F207BB3380058715E /* crypto_core_salsa2012.h in Headers */,
-				87AE8D11207BB3380058715E /* version.h in Headers */,
-				87AE8D47207BB3380058715E /* crypto_secretbox.h in Headers */,
-				87AE8D0F207BB3380058715E /* crypto_hash_sha512.h in Headers */,
-				87AE8D38207BB3380058715E /* crypto_kdf_blake2b.h in Headers */,
-				87AE8D13207BB3380058715E /* randombytes_salsa20_random.h in Headers */,
->>>>>>> 31910e4a
 				0928E36D1BA0908F0057232E /* WireCryptobox.h in Headers */,
-				87AE8D44207BB3380058715E /* crypto_pwhash_argon2i.h in Headers */,
-				87AE8D19207BB3380058715E /* crypto_stream.h in Headers */,
-				87AE8D16207BB3380058715E /* randombytes.h in Headers */,
-				87AE8D48207BB3380058715E /* crypto_box_curve25519xsalsa20poly1305.h in Headers */,
-				87AE8D0B207BB3380058715E /* crypto_auth.h in Headers */,
-				87AE8D3F207BB3380058715E /* crypto_sign_ed25519.h in Headers */,
-				87AE8D2B207BB3380058715E /* runtime.h in Headers */,
-				87AE8D27207BB3380058715E /* crypto_core_salsa208.h in Headers */,
-				87AE8D32207BB3380058715E /* crypto_pwhash.h in Headers */,
-				87AE8D1F207BB3380058715E /* crypto_kx.h in Headers */,
-				87AE8D46207BB3380058715E /* crypto_secretbox_xsalsa20poly1305.h in Headers */,
-				87AE8D34207BB3380058715E /* crypto_verify_16.h in Headers */,
-				87AE8D49207BB3380058715E /* crypto_generichash_blake2b.h in Headers */,
-				87AE8D0A207BB3380058715E /* crypto_stream_salsa2012.h in Headers */,
-				87AE8D14207BB3380058715E /* crypto_core_salsa20.h in Headers */,
-				87AE8D45207BB3380058715E /* crypto_generichash.h in Headers */,
-				87AE8D21207BB3380058715E /* crypto_sign.h in Headers */,
-				87AE8D2C207BB3380058715E /* crypto_stream_salsa208.h in Headers */,
-				87AE8D15207BB3380058715E /* crypto_shorthash_siphash24.h in Headers */,
-				87AE8D30207BB3380058715E /* crypto_secretbox_xchacha20poly1305.h in Headers */,
-				87AE8D2E207BB3380058715E /* crypto_aead_aes256gcm.h in Headers */,
-				87AE8D24207BB3380058715E /* crypto_box.h in Headers */,
-				87AE8D1B207BB3380058715E /* crypto_auth_hmacsha512.h in Headers */,
-				87AE8D42207BB3380058715E /* crypto_verify_64.h in Headers */,
-				87AE8D23207BB3380058715E /* crypto_auth_hmacsha256.h in Headers */,
 			);
 			runOnlyForDeploymentPostprocessing = 0;
 		};
@@ -847,7 +642,6 @@
 			isa = XCBuildConfiguration;
 			baseConfigurationReference = 0928E3751BA17E300057232E /* WireCryptobox.xcconfig */;
 			buildSettings = {
-<<<<<<< HEAD
 				APPLICATION_EXTENSION_API_ONLY = YES;
 				CLANG_ALLOW_NON_MODULAR_INCLUDES_IN_FRAMEWORK_MODULES = YES;
 				CLANG_ENABLE_MODULES = YES;
@@ -856,8 +650,6 @@
 				CURRENT_PROJECT_VERSION = 7;
 				DEFINES_MODULE = YES;
 				ENABLE_BITCODE = NO;
-=======
->>>>>>> 31910e4a
 				INFOPLIST_FILE = WireCryptobox/Info.plist;
 				PRODUCT_BUNDLE_IDENTIFIER = com.wire.cryptobox;
 			};
@@ -867,7 +659,6 @@
 			isa = XCBuildConfiguration;
 			baseConfigurationReference = 0928E3751BA17E300057232E /* WireCryptobox.xcconfig */;
 			buildSettings = {
-<<<<<<< HEAD
 				APPLICATION_EXTENSION_API_ONLY = YES;
 				CLANG_ALLOW_NON_MODULAR_INCLUDES_IN_FRAMEWORK_MODULES = YES;
 				CLANG_ENABLE_MODULES = YES;
@@ -876,8 +667,6 @@
 				CURRENT_PROJECT_VERSION = 7;
 				DEFINES_MODULE = YES;
 				ENABLE_BITCODE = NO;
-=======
->>>>>>> 31910e4a
 				INFOPLIST_FILE = WireCryptobox/Info.plist;
 				PRODUCT_BUNDLE_IDENTIFIER = com.wire.cryptobox;
 			};
